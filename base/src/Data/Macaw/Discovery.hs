{- |
Copyright        : (c) Galois, Inc 2015-2017
Maintainer       : Joe Hendrix <jhendrix@galois.com>, Simon Winwood <sjw@galois.com>

This provides information about code discovered in binaries.
-}
{-# LANGUAGE CPP #-}
{-# LANGUAGE FlexibleContexts #-}
{-# LANGUAGE GADTs #-}
{-# LANGUAGE GeneralizedNewtypeDeriving #-}
{-# LANGUAGE MultiParamTypeClasses #-}
{-# LANGUAGE OverloadedStrings #-}
{-# LANGUAGE PatternGuards #-}
{-# LANGUAGE ScopedTypeVariables #-}
{-# LANGUAGE StandaloneDeriving #-}
{-# LANGUAGE TypeApplications #-}
{-# LANGUAGE UndecidableInstances #-}
module Data.Macaw.Discovery
       ( -- * DiscoveryInfo
         State.DiscoveryState(..)
       , State.emptyDiscoveryState
       , State.trustedFunctionEntryPoints
       , State.AddrSymMap
       , State.funInfo
       , State.exploredFunctions
       , State.ppDiscoveryStateBlocks
       , State.unexploredFunctions
       , Data.Macaw.Discovery.cfgFromAddrs
       , Data.Macaw.Discovery.cfgFromAddrsAndState
       , Data.Macaw.Discovery.markAddrsAsFunction
       , State.FunctionExploreReason(..)
       , State.BlockExploreReason(..)
       , Data.Macaw.Discovery.analyzeFunction
       , Data.Macaw.Discovery.exploreMemPointers
       , Data.Macaw.Discovery.analyzeDiscoveredFunctions
         -- * Top level utilities
       , Data.Macaw.Discovery.completeDiscoveryState
       , DiscoveryOptions(..)
       , defaultDiscoveryOptions
       , DiscoveryEvent(..)
       , discoveryLogFn
         -- * DiscoveryFunInfo
       , State.DiscoveryFunInfo
       , State.discoveredFunAddr
       , State.discoveredFunName
       , State.parsedBlocks
         -- * Parsed block
       , State.ParsedBlock
       , State.pblockAddr
       , State.blockSize
       , State.blockReason
       , State.blockStatementList
       , State.StatementList(..)
       , State.ParsedTermStmt(..)
         -- * Simplification
       , eliminateDeadStmts
       ) where

import           Control.Applicative
import           Control.Lens
import           Control.Monad.ST
import           Control.Monad.State.Strict
import qualified Data.ByteString as BS
import qualified Data.ByteString.Char8 as BSC
import           Data.Foldable
import           Data.Map.Strict (Map)
import qualified Data.Map.Strict as Map
import           Data.Maybe
import           Data.Monoid
import           Data.Parameterized.Classes
import qualified Data.Parameterized.Map as MapF
import           Data.Parameterized.NatRepr
import           Data.Parameterized.Nonce
import           Data.Parameterized.Some
import           Data.Parameterized.TraversableF
import           Data.Sequence (Seq)
import qualified Data.Sequence as Seq
import           Data.Set (Set)
import qualified Data.Set as Set
import qualified Data.Text as Text
import qualified Data.Vector as V
import           Data.Word
import           GHC.IO (ioToST, stToIO)
import           System.IO

import           Data.Macaw.AbsDomain.AbsState
import qualified Data.Macaw.AbsDomain.JumpBounds as Jmp
import           Data.Macaw.AbsDomain.Refine
import qualified Data.Macaw.AbsDomain.StridedInterval as SI
import           Data.Macaw.Architecture.Info
import           Data.Macaw.CFG
import           Data.Macaw.CFG.DemandSet
import           Data.Macaw.CFG.Rewriter
import           Data.Macaw.DebugLogging
import           Data.Macaw.Discovery.AbsEval
import           Data.Macaw.Discovery.State as State
import qualified Data.Macaw.Memory.Permissions as Perm
import           Data.Macaw.Types

#define USE_REWRITER 1

------------------------------------------------------------------------
-- Utilities

isExecutableSegOff :: MemSegmentOff w -> Bool
isExecutableSegOff sa =
  segmentFlags (segoffSegment sa) `Perm.hasPerm` Perm.execute

-- | Get code pointers out of a abstract value.
identifyConcreteAddresses :: MemWidth w
                          => Memory w
                          -> AbsValue w (BVType w)
                          -> [MemSegmentOff w]
identifyConcreteAddresses mem (FinSet s) =
  mapMaybe (resolveAbsoluteAddr mem . fromInteger) (Set.toList s)
identifyConcreteAddresses _ (CodePointers s _) = Set.toList s
identifyConcreteAddresses _mem StridedInterval{} = []
identifyConcreteAddresses _mem _ = []

{-
-- | Return true if this address was added because of the contents of a global address
-- in memory initially.
--
-- This heuristic is not very accurate, so we avoid printing errors when it leads to
-- issues.
cameFromUnsoundReason :: Map (ArchMemAddr arch) (FoundAddr arch)
                      -> CodeAddrReason (ArchAddrWidth arch)
                      -> Bool
cameFromUnsoundReason found_map rsn = do
  let prev addr =
        case Map.lookup addr found_map of
          Just info -> cameFromUnsoundReason found_map (foundReason info)
          Nothing -> error $ "Unknown reason for address " ++ show addr
  case rsn of
    InWrite{} -> True
    NextIP src  -> prev src
    CallTarget src -> prev src
    SplitAt src -> prev src
    InitAddr -> False
    CodePointerInMem{} -> True
-}

------------------------------------------------------------------------
--

-- | This uses an assertion about a given value being true or false to
-- refine the information in an abstract processor state.
refineProcStateBounds :: ( OrdF (ArchReg arch)
                         , HasRepr (ArchReg arch) TypeRepr
                         )
                      => Value arch ids BoolType
                      -> Bool
                      -> AbsProcessorState (ArchReg arch) ids
                      -> AbsProcessorState (ArchReg arch) ids
refineProcStateBounds v isTrue ps =
  case indexBounds (Jmp.assertPred v isTrue) ps of
    Left{}    -> ps
    Right ps' -> ps'

------------------------------------------------------------------------
-- Eliminate dead code in blocks

-- | Add any values needed to compute term statement to demand set.
addTermDemands :: TermStmt arch ids -> DemandComp arch ids ()
addTermDemands t = do
  case t of
    FetchAndExecute regs -> do
      traverseF_ addValueDemands regs
    Branch v _ _ -> do
      addValueDemands v
    TranslateError regs _ -> do
      traverseF_ addValueDemands regs
    ArchTermStmt _ regs -> do
      traverseF_ addValueDemands regs

-- | Add any assignments needed to evaluate statements with side
-- effects and terminal statement to demand set.
addBlockDemands :: Block arch ids -> DemandComp arch ids ()
addBlockDemands b = do
  mapM_ addStmtDemands (blockStmts b)
  addTermDemands (blockTerm b)

-- | Return a block after filtering out statements not needed to compute it.
elimDeadStmtsInBlock :: AssignIdSet ids -> Block arch ids -> Block arch ids
elimDeadStmtsInBlock demandSet b =
  b { blockStmts = filter (stmtNeeded demandSet) (blockStmts b)
    }

-- | Eliminate all dead statements in blocks
eliminateDeadStmts :: ArchitectureInfo arch -> [Block arch ids] -> [Block arch ids]
eliminateDeadStmts ainfo bs0 = elimDeadStmtsInBlock demandSet <$> bs0
  where demandSet =
          runDemandComp (archDemandContext ainfo) $ do
            traverse_ addBlockDemands bs0

------------------------------------------------------------------------
-- Eliminate dead code in blocks

-- | Add any assignments needed to evaluate statements with side
-- effects and terminal statement to demand set.
addStatementListDemands :: StatementList arch ids -> DemandComp arch ids ()
addStatementListDemands sl = do
  mapM_ addStmtDemands (stmtsNonterm sl)
  case stmtsTerm sl of
    ParsedCall regs _ -> do
      traverseF_ addValueDemands regs
    PLTStub regs _ _ ->
      traverseF_ addValueDemands regs
    ParsedJump regs _ -> do
      traverseF_ addValueDemands regs
    ParsedLookupTable regs _idx _tbl  -> do
      traverseF_ addValueDemands regs
    ParsedReturn regs -> do
      traverseF_ addValueDemands regs
    ParsedIte b x y -> do
      addValueDemands b
      addStatementListDemands x
      addStatementListDemands y
    ParsedArchTermStmt _ regs _ -> do
      traverseF_ addValueDemands regs
    ParsedTranslateError _ -> do
      pure ()
    ClassifyFailure regs -> do
      traverseF_ addValueDemands regs

-- | Apply the given predicate to all statements in the list and only
-- include statements that pass.
--
-- Note. This may break the program if one is not careful.
filterStmtList :: (Stmt arch ids -> Bool)
               -> StatementList arch ids
               -> StatementList arch ids
filterStmtList stmtPred s = do
  let term' =
        case stmtsTerm s of
          ParsedIte b x y ->
            let x' = filterStmtList stmtPred x
                y' = filterStmtList stmtPred y
             in ParsedIte b x' y'
          term -> term
   in s { stmtsNonterm = filter stmtPred (stmtsNonterm s)
        , stmtsTerm = term'
        }

-- | Eliminate all dead statements in blocks
dropUnusedCodeInParsedBlock :: ArchitectureInfo arch
                          -> ParsedBlock arch ids
                          -> ParsedBlock arch ids
dropUnusedCodeInParsedBlock ainfo b =
    b { blockStatementList = filterStmtList stmtPred l }
  where l = blockStatementList b
        demandSet =
          runDemandComp (archDemandContext ainfo) $ do
            addStatementListDemands l
        stmtPred = stmtNeeded demandSet

------------------------------------------------------------------------
-- Memory utilities

sliceMemContents'
  :: MemWidth w
  => Int -- ^ Number of bytes in each slice.
  -> [[MemChunk w]] -- ^ Previous slices
  -> Integer -- ^ Number of slices to return
  -> [MemChunk w] -- ^ Ranges to process next
  -> Either (SplitError w) ([[MemChunk w]],[MemChunk w])
sliceMemContents' stride prev c next
  | c <= 0 = pure (reverse prev, next)
  | otherwise =
    case splitMemChunks next stride of
      Left e -> Left e
      Right (this, rest) -> sliceMemContents' stride (this:prev) (c-1) rest

-- | `sliceMemContents stride cnt contents` splits contents up into `cnt`
-- memory regions each with size `stride`.
sliceMemContents
  :: MemWidth w
  => Int -- ^ Number of bytes in each slice.
  -> Integer -- ^ Number of slices to return
  -> [MemChunk w] -- ^ Ranges to process next
  -> Either (SplitError w) ([[MemChunk w]],[MemChunk w])
sliceMemContents stride c next = sliceMemContents' stride [] c next

------------------------------------------------------------------------
-- DiscoveryState utilities

-- | Mark a escaped code pointer as a function entry.
markAddrAsFunction :: FunctionExploreReason (ArchAddrWidth arch)
                      -- ^ Information about why the code address was discovered
                      --
                      -- Used for debugging
                   -> ArchSegmentOff arch
                   -> DiscoveryState arch
                   -> DiscoveryState arch
markAddrAsFunction rsn addr s
  -- Do nothing if function is already explored.
  | Map.member addr (s^.funInfo) || Map.member addr (s^.unexploredFunctions) = s
  -- Ignore if address is not in an executable segment.
  | not (isExecutableSegOff addr) = s
  | otherwise = addrWidthClass (memAddrWidth (memory s)) $
    -- We check that the function address ignores bytes so that we do
    -- not start disassembling at a relocation or BSS region.
    case segoffContentsAfter addr of
      Right (ByteRegion _:_) ->
        s & unexploredFunctions %~ Map.insert addr rsn
      _ -> s

-- | Mark a list of addresses as function entries with the same reason.
markAddrsAsFunction :: FunctionExploreReason (ArchAddrWidth arch)
                    -> [ArchSegmentOff arch]
                    -> DiscoveryState arch
                    -> DiscoveryState arch
markAddrsAsFunction rsn addrs s0 =
  foldl' (\s a -> markAddrAsFunction rsn a s) s0 addrs

------------------------------------------------------------------------
-- FoundAddr

-- | An address that has been found to be reachable.
data FoundAddr arch
   = FoundAddr { foundReason :: !(BlockExploreReason (ArchAddrWidth arch))
                 -- ^ The reason the address was found to be containing code.
               , foundAbstractState :: !(AbsBlockState (ArchReg arch))
                 -- ^ The abstract state formed from post-states that reach this address.
               }

foundReasonL :: Lens' (FoundAddr arch) (BlockExploreReason (ArchAddrWidth arch))
foundReasonL = lens foundReason (\old new -> old { foundReason = new })

------------------------------------------------------------------------
-- FunState

-- | The state for the function exploration monad (funM)
data FunState arch s ids
   = FunState { funReason :: !(FunctionExploreReason (ArchAddrWidth arch))
              , funNonceGen  :: !(NonceGenerator (ST s) ids)
              , curFunAddr   :: !(ArchSegmentOff arch)
              , _curFunCtx   :: !(DiscoveryState arch)
                -- ^ Discovery state without this function
              , _curFunBlocks :: !(Map (ArchSegmentOff arch) (ParsedBlock arch ids))
                -- ^ Maps an address to the blocks associated with that address.
              , _foundAddrs :: !(Map (ArchSegmentOff arch) (FoundAddr arch))
                -- ^ Maps found address to the pre-state for that block.
              , _reverseEdges :: !(ReverseEdgeMap arch)
                -- ^ Maps each code address to the list of predecessors that
                -- affected its abstract state.
              , _frontier    :: !(Set (ArchSegmentOff arch))
                -- ^ Addresses to explore next.
              }

-- | Discovery info
curFunCtx :: Simple Lens (FunState arch s ids)  (DiscoveryState arch)
curFunCtx = lens _curFunCtx (\s v -> s { _curFunCtx = v })

-- | Information about current function we are working on
curFunBlocks :: Simple Lens (FunState arch s ids) (Map (ArchSegmentOff arch) (ParsedBlock arch ids))
curFunBlocks = lens _curFunBlocks (\s v -> s { _curFunBlocks = v })

foundAddrs :: Simple Lens (FunState arch s ids) (Map (ArchSegmentOff arch) (FoundAddr arch))
foundAddrs = lens _foundAddrs (\s v -> s { _foundAddrs = v })

-- | Add a block to the current function blocks. If this overlaps with an
-- existing block, split them so that there's no overlap.
addFunBlock
  :: ArchSegmentOff arch
  -> ParsedBlock arch ids
  -> FunState arch s ids
  -> FunState arch s ids
addFunBlock segment block s = withArchConstraints (archInfo (s^.curFunCtx)) $
  case Map.lookupLT segment (s ^. curFunBlocks) of
    Just (bSegment, bBlock)
        -- very sneaky way to check that they are in the same segment (a
        -- Nothing result from diffSegmentOff will never be greater than a
        -- Just) and that they are overlapping (the block size is bigger than
        -- you'd expect given the address difference)
        | diffSegmentOff bSegment segment > Just (-toInteger (blockSize bBlock))
        -- put the overlapped segment back in the frontier
        -> s & curFunBlocks %~ (Map.insert segment block . Map.delete bSegment)
             & foundAddrs.at bSegment._Just.foundReasonL %~ SplitAt segment
             & frontier %~ Set.insert bSegment
    _ -> s & curFunBlocks %~ Map.insert segment block

type ReverseEdgeMap arch = Map (ArchSegmentOff arch) (Set (ArchSegmentOff arch))

-- | Maps each code address to the list of predecessors that
-- affected its abstract state.
reverseEdges :: Simple Lens (FunState arch s ids) (ReverseEdgeMap arch)
reverseEdges = lens _reverseEdges (\s v -> s { _reverseEdges = v })

-- | Set of addresses to explore next.
--
-- This is a map so that we can associate a reason why a code address
-- was added to the frontier.
frontier :: Simple Lens (FunState arch s ids) (Set (ArchSegmentOff arch))
frontier = lens _frontier (\s v -> s { _frontier = v })

------------------------------------------------------------------------
-- FunM

-- | A newtype around a function
newtype FunM arch s ids a = FunM { unFunM :: StateT (FunState arch s ids) (ST s) a }
  deriving (Functor, Applicative, Monad)

instance MonadState (FunState arch s ids) (FunM arch s ids) where
  get = FunM $ get
  put s = FunM $ put s

liftST :: ST s a -> FunM arch s ids a
liftST = FunM . lift

------------------------------------------------------------------------
-- Transfer functions

-- | Joins in the new abstract state and returns the locations for
-- which the new state is changed.
mergeIntraJump  :: ArchSegmentOff arch
                  -- ^ Source label that we are jumping from.
                -> AbsBlockState (ArchReg arch)
                   -- ^ The state of the system after jumping to new block.
                -> ArchSegmentOff arch
                   -- ^ Address we are trying to reach.
                -> FunM arch s ids ()
mergeIntraJump src ab tgt = do
  info <- uses curFunCtx archInfo
  withArchConstraints info $ do
   when (not (absStackHasReturnAddr ab)) $ do
    debug DCFG ("WARNING: Missing return value in jump from " ++ show src ++ " to\n" ++ show ab) $
      pure ()
   let rsn = NextIP src
   -- Associate a new abstract state with the code region.
   foundMap <- use foundAddrs
   case Map.lookup tgt foundMap of
    -- We have seen this block before, so need to join and see if
    -- the results is changed.
    Just old_info -> do
      case joinD (foundAbstractState old_info) ab of
        Nothing  -> return ()
        Just new -> do
          let new_info = old_info { foundAbstractState = new }
          foundAddrs   %= Map.insert tgt new_info
          reverseEdges %= Map.insertWith Set.union tgt (Set.singleton src)
          frontier %= Set.insert tgt
    -- We haven't seen this block before
    Nothing -> do
      reverseEdges %= Map.insertWith Set.union tgt (Set.singleton src)
      frontier     %= Set.insert tgt
      let found_info = FoundAddr { foundReason = rsn
                                 , foundAbstractState = ab
                                 }
      foundAddrs %= Map.insert tgt found_info

-------------------------------------------------------------------------------
-- BoundedMemArray

-- | This describes a region of memory dereferenced in some array read.
--
-- These regions may be be sparse, given an index `i`, the
-- the address given by 'arBase' + 'arIx'*'arStride'.
data BoundedMemArray arch tp = BoundedMemArray
  { arBase   :: !(MemSegmentOff (ArchAddrWidth arch))
    -- ^ The base address for array accesses.
  , arStride :: !Integer
    -- ^ Space between elements of the array.
    --
    -- This will typically be the number of bytes denoted by `arEltType`,
    -- but may be larger for sparse arrays.  `matchBoundedMemArray` will fail
    -- if stride is less than the number of bytes read.
  , arEltType   :: !(MemRepr tp)
    -- ^ Resolved type of elements in this array.
  , arSlices       :: !(V.Vector [MemChunk (ArchAddrWidth arch)])
    -- ^ The slices of memory in the array.
    --
    -- The `i`th element in the vector corresponds to the first `size`
    -- bytes at address `base + stride * i`.
    --
    -- This could be computed from the previous fields, but we check we
    -- can create it when creating the array read, so we store it to
    -- avoid recomputing it.
  }

deriving instance RegisterInfo (ArchReg arch) => Show (BoundedMemArray arch tp)

-- | Return true if the address stored is readable and not writable.
isReadOnlyBoundedMemArray :: BoundedMemArray arch  tp -> Bool
isReadOnlyBoundedMemArray = Perm.isReadonly . segmentFlags . segoffSegment . arBase

absValueAsSegmentOff
  :: forall w
  .  Memory w
  -> AbsValue w (BVType  w)
  -> Maybe (MemSegmentOff w)
absValueAsSegmentOff mem av = case av of
  FinSet s | Set.size s == 1 -> resolveAbsoluteIntegerAddr (shead s)
  CodePointers s False | Set.size s == 1 -> Just (shead s)
  CodePointers s True  | Set.size s == 0 -> resolveAbsoluteIntegerAddr 0
  StridedInterval si -> SI.isSingleton si >>= resolveAbsoluteIntegerAddr
  _ -> Nothing
  where
  shead :: Set a -> a
  shead = Set.findMin

  resolveAbsoluteIntegerAddr :: Integer -> Maybe (MemSegmentOff w)
  resolveAbsoluteIntegerAddr = resolveAbsoluteAddr mem . addrWidthClass (memAddrWidth mem) fromInteger

-- | This attempts to interpret a value as a memory segment offset
-- using the memory and abstract interpretation of value.
valueAsSegmentOffWithTransfer
  :: forall arch ids
  .  RegisterInfo (ArchReg arch)
  => Memory (ArchAddrWidth arch)
  -> AbsProcessorState (ArchReg arch) ids
  -> BVValue arch ids (ArchAddrWidth arch)
  -> Maybe (ArchSegmentOff arch)
valueAsSegmentOffWithTransfer mem aps base
  =   valueAsSegmentOff mem base
  <|> absValueAsSegmentOff mem (transferValue aps base)

-- | This attempts to pattern match a value as a memory address plus a value.
valueAsMemOffset
  :: RegisterInfo (ArchReg arch)
  => Memory (ArchAddrWidth arch)
  -> AbsProcessorState (ArchReg arch) ids
  -> ArchAddrValue arch ids
  -> Maybe (ArchSegmentOff arch, ArchAddrValue arch ids)
valueAsMemOffset mem aps v
  | Just (BVAdd _ base offset) <- valueAsApp v
  , Just ptr <- valueAsSegmentOffWithTransfer mem aps base
  = Just (ptr, offset)

  -- and with the other argument order
  | Just (BVAdd _ offset base) <- valueAsApp v
  , Just ptr <- valueAsSegmentOffWithTransfer mem aps base
  = Just (ptr, offset)

  | otherwise = Nothing

-- | See if the value can be interpreted as a read of memory
matchBoundedMemArray
  :: (MemWidth (ArchAddrWidth arch), RegisterInfo (ArchReg arch))
  => Memory (ArchAddrWidth arch)
  -> AbsProcessorState (ArchReg arch) ids
  -> BVValue arch ids w
  -> Maybe (BoundedMemArray arch (BVType w), ArchAddrValue arch ids)
matchBoundedMemArray mem aps val
  | Just (ReadMem addr tp) <- valueAsRhs val
  , Just (base, offset) <- valueAsMemOffset mem aps addr
  , Just (stride, ixVal) <- valueAsStaticMultiplication offset
    -- Check stride covers at least number of bytes read.
  , memReprBytes tp <= stride
    -- Resolve a static upper bound to array.
  , Right (Jmp.IntegerUpperBound bnd)
      <- Jmp.unsignedUpperBound (aps^.indexBounds) ixVal
  , cnt <- bnd+1
    -- Check array actually fits in memory.
  , cnt * toInteger stride <= segoffBytesLeft base
    -- Get memory contents after base
  , Right contents <- segoffContentsAfter base
    -- Break up contents into a list of slices each with size stide
  , Right (strideSlices,_) <- sliceMemContents (fromInteger stride) cnt contents
    -- Take the given number of bytes out of each slices
  , Right slices <- traverse (\s -> fst <$> splitMemChunks s (fromInteger (memReprBytes tp)))
                             (V.fromList strideSlices)
  = let r = BoundedMemArray
          { arBase     = base
          , arStride   = stride
          , arEltType  = tp
          , arSlices   = slices
          }
     in Just (r, ixVal)

  | otherwise = Nothing

------------------------------------------------------------------------
-- Extension

-- | Information about a value that is the signed or unsigned extension of another
-- value.
--
-- This is used for jump tables, and only supports widths that are in memory
data Extension w = Extension { _extIsSigned :: !Bool
                             , _extWidth :: !(AddrWidthRepr w)
                               -- ^ Width of argument. is to.
                             }
  deriving (Show)

-- | Just like Some (BVValue arch ids), but doesn't run into trouble with
-- partially applying the BVValue type synonym.
data SomeExt arch ids = forall m . SomeExt !(BVValue arch ids m) !(Extension m)

matchAddr :: NatRepr w -> Maybe (AddrWidthRepr w)
matchAddr w
  | Just Refl <- testEquality w n32 = Just Addr32
  | Just Refl <- testEquality w n64 = Just Addr64
  | otherwise = Nothing

-- | `matchExtension x` matches in `x` has the form `(uext y w)` or `(sext y w)` and returns
-- a description about the extension as well as the pattern `y`.
matchExtension :: forall arch ids
               .  ( MemWidth (ArchAddrWidth arch)
                  , HasRepr (ArchReg arch) TypeRepr)
               => ArchAddrValue arch ids
               -> SomeExt arch ids
matchExtension val =
  case valueAsApp val of
    Just (SExt val' _w) | Just repr <- matchAddr (typeWidth val') -> SomeExt val' (Extension True  repr)
    Just (UExt val' _w) | Just repr <- matchAddr (typeWidth val') -> SomeExt val' (Extension False repr)
    _ -> SomeExt val (Extension False (addrWidthRepr @(ArchAddrWidth arch) undefined))

-- | `extendDyn ext end bs` parses the bytestring using the extension
-- and endianness information, and returns the extended value.
extendDyn :: Extension w -> Endianness -> BS.ByteString -> Integer
extendDyn (Extension True Addr32) end bs  = toInteger (bsWord32 end bs)
extendDyn (Extension True Addr64) end bs  = toInteger (bsWord64 end bs)
extendDyn (Extension False Addr32) end bs = toSigned n32 (toInteger (bsWord32 end bs))
extendDyn (Extension False Addr64) end bs = toSigned n64 (toInteger (bsWord64 end bs))

------------------------------------------------------------------------
-- JumpTableLayout

-- | This describes the layout of a jump table.
-- Beware: on some architectures, after reading from the jump table, the
-- resulting addresses must be aligned. See the IPAlignment class.
data JumpTableLayout arch
  = AbsoluteJumpTable !(BoundedMemArray arch (BVType (ArchAddrWidth arch)))
  -- ^ `AbsoluteJumpTable r` describes a jump table where the jump
  -- target is directly stored in the array read `r`.
  | forall w . RelativeJumpTable !(ArchSegmentOff arch)
                                 !(BoundedMemArray arch (BVType w))
                                 !(Extension w)
  -- ^ `RelativeJumpTable base read ext` describes information about a
  -- jump table where all jump targets are relative to a fixed base
  -- address.
  --
  -- The value is computed as `baseVal + readVal` where
  --
  -- `baseVal = fromMaybe 0 base`, `readVal` is the value stored at
  -- the memory read described by `read` with the sign of `ext`.

deriving instance RegisterInfo (ArchReg arch) => Show (JumpTableLayout arch)

-- This function resolves jump table entries.
-- It is a recursive function that has an index into the jump table.
-- If the current index can be interpreted as a intra-procedural jump,
-- then it will add that to the current procedure.
-- This returns the last address read.
resolveAsAbsoluteAddr :: forall w
                    .  Memory w
                    -> Endianness
                    -> [MemChunk w]
                    -> Maybe (MemAddr w)
resolveAsAbsoluteAddr mem endianness l = addrWidthClass (memAddrWidth mem) $
  case l of
    [ByteRegion bs] ->
      case addrRead endianness bs of
        Just a -> pure $! absoluteAddr a
        Nothing -> error $ "internal: resolveAsAbsoluteAddr given short chunk list."
    [RelocationRegion r] -> do
        when (relocationIsRel r) $ Nothing
        case relocationSym r of
          SymbolRelocation{} -> Nothing
          SectionIdentifier idx -> do
            addr <- Map.lookup idx (memSectionIndexMap mem)
            pure $! segoffAddr addr & incAddr (toInteger (relocationOffset r))
          SegmentBaseAddr idx -> do
            seg <- Map.lookup idx (memSegmentIndexMap mem)
            pure $! segmentOffAddr seg (relocationOffset r)
          LoadBaseAddr -> do
            memBaseAddr mem
    _ -> Nothing

-- This function resolves jump table entries.
-- It is a recursive function that has an index into the jump table.
-- If the current index can be interpreted as a intra-procedural jump,
-- then it will add that to the current procedure.
-- This returns the last address read.
resolveRelativeJumps :: forall arch w
                        .  ( MemWidth (ArchAddrWidth arch)
                        , IPAlignment arch
                        , RegisterInfo (ArchReg arch)
                        )
                     => Memory (ArchAddrWidth arch)
                     -> ArchSegmentOff arch
           --          -> MemRepr (BVType w)
                     -> BoundedMemArray arch (BVType w)
                     -> Extension w
                     -> Maybe (V.Vector (ArchSegmentOff arch))
resolveRelativeJumps mem base arrayRead ext = do
  let slices = arSlices arrayRead
  BVMemRepr _sz endianness <- pure $ arEltType arrayRead
  forM slices $ \l -> do
    case l of
      [ByteRegion bs]
        | tgtAddr <- segoffAddr base
                     & incAddr (extendDyn ext endianness bs)
        , Just tgt <- asSegmentOff mem (toIPAligned @arch tgtAddr)
        , Perm.isExecutable (segmentFlags (segoffSegment tgt))
          -> Just tgt
      _ -> Nothing

-- | Resolve an ip to a jump table.
matchJumpTableRef :: forall arch ids
                  .  ( IPAlignment arch
                     , MemWidth (ArchAddrWidth arch)
                     , RegisterInfo (ArchReg arch)
                     )
                  => Memory (ArchAddrWidth arch)
                  -> AbsProcessorState (ArchReg arch) ids
                  -> ArchAddrValue arch ids -- ^ Value that's assigned to the IP.
                  -> Maybe (JumpTableLayout arch, V.Vector (ArchSegmentOff arch), ArchAddrValue arch ids)
matchJumpTableRef mem aps ip

    -- Turn a plain read address into base + offset.
  | Just (arrayRead,idx) <- matchBoundedMemArray mem aps ip
  , isReadOnlyBoundedMemArray arrayRead
  , BVMemRepr _arByteCount endianness <- arEltType arrayRead = do
      let go :: [MemChunk (ArchAddrWidth arch)] -> Maybe (MemSegmentOff (ArchAddrWidth arch))
          go contents = do
            addr <- resolveAsAbsoluteAddr mem endianness contents
            tgt <- asSegmentOff mem (toIPAligned @arch addr)
            unless (Perm.isExecutable (segmentFlags (segoffSegment tgt))) $ Nothing
            pure tgt
      tbl <- traverse go (arSlices arrayRead)
      pure (AbsoluteJumpTable arrayRead, tbl, idx)

  -- gcc-style PIC jump tables on x86 use, roughly,
  --     ip = jmptbl + jmptbl[index]
  -- where jmptbl is a pointer to the lookup table.
  | Just unalignedIP <- fromIPAligned ip
  , Just (tgtBase, tgtOffset) <- valueAsMemOffset mem aps unalignedIP
  , SomeExt shortOffset ext <- matchExtension tgtOffset
  , Just (arrayRead, idx) <- matchBoundedMemArray mem aps shortOffset
  , isReadOnlyBoundedMemArray arrayRead
  , Just tbl <- resolveRelativeJumps mem tgtBase arrayRead ext
  = Just (RelativeJumpTable tgtBase arrayRead ext, tbl, idx)

  | otherwise
  = Nothing

------------------------------------------------------------------------
-- ParseState

-- | This describes information learned when analyzing a block to look
-- for code pointers and classify exit.
data ParseState arch ids =
  ParseState { _writtenCodeAddrs :: ![ArchSegmentOff arch]
               -- ^ Addresses marked executable that were written to memory.
             , _intraJumpTargets ::
                 ![(ArchSegmentOff arch, AbsBlockState (ArchReg arch))]
             , _newFunctionAddrs :: ![ArchSegmentOff arch]
               -- ^ List of candidate functions found when parsing block.
               --
               -- Note. In a binary, these could denote the non-executable
               -- segments, so they are filtered before traversing.
             }

-- | Code addresses written to memory.
writtenCodeAddrs :: Simple Lens (ParseState arch ids) [ArchSegmentOff arch]
writtenCodeAddrs = lens _writtenCodeAddrs (\s v -> s { _writtenCodeAddrs = v })

-- | Intraprocedural jump targets.
intraJumpTargets :: Simple Lens (ParseState arch ids) [(ArchSegmentOff arch, AbsBlockState (ArchReg arch))]
intraJumpTargets = lens _intraJumpTargets (\s v -> s { _intraJumpTargets = v })

newFunctionAddrs :: Simple Lens (ParseState arch ids) [ArchSegmentOff arch]
newFunctionAddrs = lens _newFunctionAddrs (\s v -> s { _newFunctionAddrs = v })


-- | Mark addresses written to memory that point to code as function entry points.
recordWriteStmt :: ArchitectureInfo arch
                -> Memory (ArchAddrWidth arch)
                -> AbsProcessorState (ArchReg arch) ids
                -> Stmt arch ids
                -> State (ParseState arch ids) ()
recordWriteStmt arch_info mem regs stmt = do
  case stmt of
    WriteMem _addr repr v
      | Just Refl <- testEquality repr (addrMemRepr arch_info) -> do
          withArchConstraints arch_info $ do
            let addrs = identifyConcreteAddresses mem (transferValue regs v)
            writtenCodeAddrs %= (filter isExecutableSegOff addrs ++)
    _ -> return ()

------------------------------------------------------------------------
-- ParseContext

-- | Information needed to parse the processor state
data ParseContext arch ids =
  ParseContext { pctxMemory         :: !(Memory (ArchAddrWidth arch))
               , pctxArchInfo       :: !(ArchitectureInfo arch)
               , pctxKnownFnEntries :: !(Set (ArchSegmentOff arch))
                 -- ^ Entry addresses for known functions (e.g. from
                 -- symbol information)
                 --
                 -- The discovery process will not create
                 -- intra-procedural jumps to the entry points of new
                 -- functions.
               , pctxFunAddr        :: !(ArchSegmentOff arch)
                 -- ^ Address of function this block is being parsed as
               , pctxAddr           :: !(ArchSegmentOff arch)
                 -- ^ Address of the current block
               , pctxBlockMap       :: !(Map Word64 (Block arch ids))
                 -- ^ Map from block indices to block code at address.
               }

addrMemRepr :: ArchitectureInfo arch -> MemRepr (BVType (RegAddrWidth (ArchReg arch)))
addrMemRepr arch_info =
  case archAddrWidth arch_info of
    Addr32 -> BVMemRepr n4 (archEndianness arch_info)
    Addr64 -> BVMemRepr n8 (archEndianness arch_info)

identifyCallTargets :: forall arch ids
                    .  (RegisterInfo (ArchReg arch))
                    => Memory (ArchAddrWidth arch)
                    -> AbsBlockState (ArchReg arch)
                       -- ^ Abstract processor state just before call.
                    -> RegState (ArchReg arch) (Value arch ids)
                    -> [ArchSegmentOff arch]
identifyCallTargets mem absState s = do
  -- Code pointers from abstract domains.
  let def = identifyConcreteAddresses mem (absState^.absRegState^.curIP)
  case s^.boundValue ip_reg of
    BVValue _ x ->
      maybeToList $ resolveAbsoluteAddr mem (fromInteger x)
    RelocatableValue _ a ->
      maybeToList $ asSegmentOff mem a
    SymbolValue{} -> def
    AssignedValue a ->
      case assignRhs a of
        -- See if we can get a value out of a concrete memory read.
        ReadMem addr (BVMemRepr _ end)
          | Just laddr <- valueAsMemAddr addr
          , Right val <- readSegmentOff mem end laddr ->
            val : def
        _ -> def
    Initial _ -> def

addNewFunctionAddrs :: [ArchSegmentOff arch]
                    -> State (ParseState arch ids) ()
addNewFunctionAddrs addrs =
  newFunctionAddrs %= (++addrs)

-- | @stripPLTRead assignId prev rest@ looks for a read of @assignId@
-- from the end of @prev@, and if it finds it returns the
-- concatenation of the instructione before the read in @prev@ and
-- @rest@.
--
-- The read may appear before comment and @instructionStart@
-- instructions, but otherwise must be at the end of prev
stripPLTRead :: ArchConstraints arch
              => AssignId ids tp -- ^ Identifier of write to remove
              -> Seq (Stmt arch ids)
              -> Seq (Stmt arch ids)
              -> Maybe (Seq (Stmt arch ids))
stripPLTRead readId next rest =
  case Seq.viewr next of
    Seq.EmptyR -> Nothing
    prev Seq.:> lastStmt -> do
      let cont = stripPLTRead readId prev (lastStmt Seq.<| rest)
      case lastStmt of
        AssignStmt (Assignment stmtId rhs)
          | Just Refl <- testEquality readId stmtId -> Just (prev Seq.>< rest)
            -- Fail if the read to delete is used in later computations
          | Set.member (Some readId) (foldMapFC refsInValue rhs) ->
              Nothing
          | otherwise ->
            case rhs of
              EvalApp{} -> cont
              SetUndefined{} -> cont
              _ -> Nothing
        InstructionStart{} -> cont
        ArchState{} -> cont
        Comment{} -> cont
        _ -> Nothing

removeUnassignedRegs :: forall arch ids
                     .  RegisterInfo (ArchReg arch)
                     => RegState (ArchReg arch) (Value arch ids)
                        -- ^ Initial register values
                     -> RegState (ArchReg arch) (Value arch ids)
                        -- ^ Final register values
                     -> MapF.MapF (ArchReg arch) (Value arch ids)
removeUnassignedRegs initRegs finalRegs =
  let keepReg :: forall tp . ArchReg arch tp -> Value arch ids tp -> Bool
      keepReg r finalVal
         | Just Refl <- testEquality r ip_reg = False
         | Just Refl <- testEquality initVal finalVal = False
         | otherwise = True
        where initVal = initRegs^.boundValue r
   in MapF.filterWithKey keepReg (regStateMap finalRegs)

-- | Return true if any value in structure contains the given
-- identifier.
containsAssignId :: forall t arch ids itp
                 .  FoldableF t
                 => AssignId ids itp
                    -- ^ Forbidden assignment -- may not appear in terms.
                 -> t (Value arch ids)
                 -> Bool
containsAssignId droppedAssign =
  let hasId :: forall tp . Value arch ids tp -> Any
      hasId v = Any (Set.member (Some droppedAssign) (refsInValue v))
   in getAny . foldMapF hasId

-- | This parses a block that ended with a fetch and execute instruction.
parseFetchAndExecute :: forall arch ids
                     .  ParseContext arch ids
                     -> Word64
                        -- ^ Index of this block
                     -> RegState (ArchReg arch) (Value arch ids)
                        -- ^ Initial register values
                     -> Seq (Stmt arch ids)
                     -> AbsProcessorState (ArchReg arch) ids
                     -- ^ Abstract state of registers prior to blocks being executed.
                     -> RegState (ArchReg arch) (Value arch ids)
                        -- ^ Final register values
                     -> State (ParseState arch ids) (StatementList arch ids, Word64)
parseFetchAndExecute ctx idx initRegs stmts absProcState finalRegs = do
  let mem   = pctxMemory ctx
  let ainfo = pctxArchInfo ctx
  let absProcState' = absEvalStmts ainfo absProcState stmts
  withArchConstraints ainfo $ do
   -- Try to figure out what control flow statement we have.
   case () of
    -- The block ends with a Mux, so we turn this into a `ParsedIte` statement.
    _ | Just (Mux _ c t f) <- valueAsApp (finalRegs^.boundValue ip_reg) -> do
          mapM_ (recordWriteStmt ainfo mem absProcState') stmts

          let l_regs = refineProcStateBounds c True $
                          refineProcState c absTrue absProcState'
          let l_regs' = absEvalStmts ainfo l_regs stmts
          let lState = finalRegs & boundValue ip_reg .~ t
          (tStmts,trueIdx) <-
            parseFetchAndExecute ctx (idx+1) initRegs Seq.empty l_regs' lState

          let r_regs = refineProcStateBounds c False $
                         refineProcState c absFalse absProcState'
          let r_regs' = absEvalStmts ainfo r_regs stmts
          let rState = finalRegs & boundValue ip_reg .~ f

          (fStmts,falseIdx) <-
            parseFetchAndExecute ctx trueIdx initRegs Seq.empty r_regs' rState

          let ret = StatementList { stmtsIdent = idx
                                  , stmtsNonterm = toList stmts
                                  , stmtsTerm  = ParsedIte c tStmts fStmts
                                  , stmtsAbsState = absProcState'
                                  }
          pure (ret, falseIdx)

    -- Use architecture-specific callback to check if last statement was a call.
    -- Note that in some cases the call is known not to return, and thus
    -- this code will never jump to the return value.
    _ | Just (prev_stmts, ret) <- identifyCall ainfo mem stmts finalRegs -> do
        mapM_ (recordWriteStmt ainfo mem absProcState') prev_stmts
<<<<<<< HEAD
        let abst = finalAbsBlockState absProcState' s
        seq abst $ do
          -- Merge caller return information
          intraJumpTargets %= ((ret, postCallAbsState ainfo abst ret):)
          -- Use the abstract domain to look for new code pointers for the current IP.
          addNewFunctionAddrs $
            identifyCallTargets mem abst s
          -- Use the call-specific code to look for new IPs.

          let r = StatementList { stmtsIdent = idx
                                , stmtsNonterm = toList stmts
                                , stmtsTerm  = ParsedCall s (Just ret)
                                , stmtsAbsState = absProcState'
                                }
          pure (r, idx+1)
=======
        let abst = finalAbsBlockState absProcState' finalRegs
        -- Merge caller return information
        seq abst $ intraJumpTargets %= ((ret, postCallAbsState ainfo abst ret):)
        -- Use the abstract domain to look for new code pointers for the current IP.
        addNewFunctionAddrs $
          identifyCallTargets mem abst finalRegs
        -- Use the call-specific code to look for new IPs.

        let r = StatementList { stmtsIdent = idx
                              , stmtsNonterm = toList prev_stmts
                              , stmtsTerm  = ParsedCall finalRegs (Just ret)
                              , stmtsAbsState = absProcState'
                              }
        pure (r, idx+1)
>>>>>>> 7e6582fa

      -- This block ends with a return as identified by the
      -- architecture-specific processing.  Basic return
      -- identification can be performed by detecting when the
      -- Instruction Pointer (ip_reg) contains the 'ReturnAddr'
      -- symbolic value (initially placed on the top of the stack or
      -- in the Link Register by the architecture-specific state
      -- iniitializer).  However, some architectures perform
      -- expression evaluations on this value before loading the IP
      -- (e.g. ARM will clear the low bit in T32 mode or the low 2
      -- bits in A32 mode), so the actual detection process is
      -- deferred to architecture-specific functionality.
      | Just prev_stmts <- identifyReturn ainfo stmts finalRegs absProcState' -> do
        mapM_ (recordWriteStmt ainfo mem absProcState') prev_stmts

        let ret = StatementList { stmtsIdent = idx
                                , stmtsNonterm = toList prev_stmts
                                , stmtsTerm = ParsedReturn finalRegs
                                , stmtsAbsState = absProcState'
                                }
        pure (ret, idx+1)

      -- Jump to a block within this function.
      | Just tgt_mseg <- valueAsSegmentOff mem (finalRegs^.boundValue ip_reg)
        -- Check target block address is in executable segment.
      , segmentFlags (segoffSegment tgt_mseg) `Perm.hasPerm` Perm.execute

        -- Check the target address is not the entry point of this function.
        -- N.B. These should instead decompile into calls or tail calls.
      , tgt_mseg /= pctxFunAddr ctx

      -- If we are trusting known function entries, then only mark as an
      -- intra-procedural jump if the target is not a known function entry.
      , not (tgt_mseg `Set.member` pctxKnownFnEntries ctx) -> do

         mapM_ (recordWriteStmt ainfo mem absProcState') stmts
         -- Merge block state and add intra jump target.
         let abst = finalAbsBlockState absProcState' finalRegs
         let abst' = abst & setAbsIP tgt_mseg
         intraJumpTargets %= ((tgt_mseg, abst'):)
         let ret = StatementList { stmtsIdent = idx
                                 , stmtsNonterm = toList stmts
                                 , stmtsTerm  = ParsedJump finalRegs tgt_mseg
                                 , stmtsAbsState = absProcState'
                                 }
         pure (ret, idx+1)

        -- Block ends with what looks like a jump table.
      | Just (_jt, entries, jumpIndex) <- matchJumpTableRef mem absProcState' (finalRegs^.curIP) -> do

          mapM_ (recordWriteStmt ainfo mem absProcState') stmts

          let abst :: AbsBlockState (ArchReg arch)
              abst = finalAbsBlockState absProcState' finalRegs

          seq abst $ do

            forM_ entries $ \tgtAddr -> do
              let abst' = abst & setAbsIP tgtAddr
              intraJumpTargets %= ((tgtAddr, abst'):)

            let term = ParsedLookupTable finalRegs jumpIndex entries
            let ret = StatementList { stmtsIdent = idx
                                    , stmtsNonterm = toList stmts
                                    , stmtsTerm = term
                                    , stmtsAbsState = absProcState'
                                    }
            pure (ret,idx+1)

    -- Code for PLT entry
    _ | 0 <- idx
      , AssignedValue (Assignment valId v)  <- finalRegs^.boundValue ip_reg
      , ReadMem gotVal _repr <- v
      , Just gotAddr <- valueAsMemAddr gotVal
      , Just gotSegOff <- asSegmentOff mem gotAddr
      , Right chunks <- segoffContentsAfter gotSegOff
      , RelocationRegion r:_ <- chunks
        -- Check the relocation is a jump slot.
      , relocationJumpSlot r
      , Just strippedStmts <- stripPLTRead valId stmts Seq.empty
      , strippedRegs <- removeUnassignedRegs initRegs finalRegs
      , not (containsAssignId valId strippedRegs) -> do

          mapM_ (recordWriteStmt ainfo mem absProcState') strippedStmts
          let ret = StatementList { stmtsIdent = idx
                                  , stmtsNonterm = toList strippedStmts
                                  , stmtsTerm  = PLTStub strippedRegs gotSegOff r
                                  , stmtsAbsState = absEvalStmts ainfo absProcState strippedStmts
                                  }
          pure (ret, idx+1)

      -- Check for tail call when the calling convention seems to be satisfied.
      | spVal     <- finalRegs^.boundValue sp_reg
        -- Check to see if the stack pointer points to an offset of the initial stack.
      , StackOffset _ offsets <- transferValue absProcState' spVal
        -- Stack stack is back to height when function was called.
      , offsets == Set.singleton 0
      , checkForReturnAddr ainfo finalRegs absProcState' -> do
        finishWithTailCall absProcState'

      -- Block that ends with some unknown
      | otherwise -> do
          mapM_ (recordWriteStmt ainfo mem absProcState') stmts
          let ret = StatementList { stmtsIdent = idx
                                  , stmtsNonterm = toList stmts
                                  , stmtsTerm  = ClassifyFailure finalRegs
                                  , stmtsAbsState = absProcState'
                                  }
          pure (ret,idx+1)

  where finishWithTailCall :: RegisterInfo (ArchReg arch)
                           => AbsProcessorState (ArchReg arch) ids
                           -> State (ParseState arch ids) (StatementList arch ids, Word64)
        finishWithTailCall absProcState' = do
          let mem = pctxMemory ctx
          mapM_ (recordWriteStmt (pctxArchInfo ctx) mem absProcState') stmts

          -- Compute final state
          let abst = finalAbsBlockState absProcState' finalRegs
          seq abst $ do

            -- Look for new instruction pointers
            addNewFunctionAddrs $
              identifyConcreteAddresses mem (abst^.absRegState^.curIP)
            let ret = StatementList { stmtsIdent = idx
                                    , stmtsNonterm = toList stmts
                                    , stmtsTerm  = ParsedCall finalRegs Nothing
                                    , stmtsAbsState = absProcState'
                                    }
            seq ret $ pure (ret,idx+1)

-- | this evalutes the statements in a block to expand the information known
-- about control flow targets of this block.
parseBlock :: ParseContext arch ids
              -- ^ Context for parsing blocks.
           -> Word64
           -- ^ Index for next statements
           -> RegState (ArchReg arch) (Value arch ids)
           -- ^ Initial register values
           -> Block arch ids
              -- ^ Block to parse
           -> AbsProcessorState (ArchReg arch) ids
              -- ^ Abstract state at start of block
           -> State (ParseState arch ids) (StatementList arch ids, Word64)
parseBlock ctx idx initRegs b absProcState = do
  let mem       = pctxMemory ctx
  let ainfo = pctxArchInfo ctx
  withArchConstraints ainfo $ do
   case blockTerm b of
    Branch c lb rb -> do
      let blockMap = pctxBlockMap ctx
      -- FIXME: we should propagate c back to the initial block, not just b
      let absProcState' = absEvalStmts ainfo absProcState (blockStmts b)
      mapM_ (recordWriteStmt ainfo mem absProcState') (blockStmts b)

      let Just l = Map.lookup lb blockMap
      let l_regs = refineProcStateBounds c True $ refineProcState c absTrue absProcState'
      let Just r = Map.lookup rb blockMap
      let r_regs = refineProcStateBounds c False $ refineProcState c absFalse absProcState'

      let l_regs' = absEvalStmts ainfo l_regs (blockStmts b)
      let r_regs' = absEvalStmts ainfo r_regs (blockStmts b)

      (parsedTrueBlock,trueIdx)   <- parseBlock ctx (idx+1) initRegs l l_regs'
      (parsedFalseBlock,falseIdx) <- parseBlock ctx trueIdx initRegs r r_regs'

      let ret = StatementList { stmtsIdent = idx
                              , stmtsNonterm = blockStmts b
                              , stmtsTerm  = ParsedIte c parsedTrueBlock parsedFalseBlock
                              , stmtsAbsState = absProcState'
                              }
      pure (ret, falseIdx)

    FetchAndExecute finalRegs -> do
      parseFetchAndExecute ctx idx initRegs (Seq.fromList (blockStmts b)) absProcState finalRegs

    -- Do nothing when this block ends in a translation error.
    TranslateError _ msg -> do
      -- FIXME: we should propagate c back to the initial block, not just b
      let absProcState' = absEvalStmts ainfo absProcState (blockStmts b)

      let ret = StatementList { stmtsIdent = idx
                              , stmtsNonterm = blockStmts b
                              , stmtsTerm = ParsedTranslateError msg
                              , stmtsAbsState = absProcState'
                              }
      pure (ret, idx+1)
    ArchTermStmt ts s -> do
      -- FIXME: we should propagate c back to the initial block, not just b
      let absProcState' = absEvalStmts ainfo absProcState (blockStmts b)
      mapM_ (recordWriteStmt ainfo mem absProcState') (blockStmts b)
      let abst = finalAbsBlockState absProcState' s
      -- Compute possible next IPS.
      let r = postArchTermStmtAbsState ainfo mem abst s ts
      case r of
        Just (addr,post) ->
          intraJumpTargets %= ((addr, post):)
        Nothing -> pure ()
      let ret = StatementList { stmtsIdent = idx
                              , stmtsNonterm = blockStmts b
                              , stmtsTerm  = ParsedArchTermStmt ts s (fst <$> r)
                              , stmtsAbsState = absProcState'
                              }
      pure (ret, idx+1)

-- | This evalutes the statements in a block to expand the information known
-- about control flow targets of this block.
addBlocks :: ArchSegmentOff arch
             -- ^ Address of theze blocks
          -> FoundAddr arch
             -- ^ State leading to explore block
          -> RegState (ArchReg arch) (Value arch ids)
          -> Int
             -- ^ Number of blocks covered
          -> Map Word64 (Block arch ids)
             -- ^ Map from labelIndex to associated block
          -> FunM arch s ids ()
addBlocks src finfo initRegs sz blockMap =
  case Map.lookup 0 blockMap of
    Nothing -> do
      error $ "addBlocks given empty blockRegion."
    Just b -> do
      mem       <- uses curFunCtx memory
      let regs = initAbsProcessorState mem (foundAbstractState finfo)
      funAddr <- gets curFunAddr
      s <- use curFunCtx

      let ctx = ParseContext { pctxMemory         = memory s
                             , pctxArchInfo       = archInfo s
                             , pctxKnownFnEntries = s^.trustedFunctionEntryPoints
                             , pctxFunAddr        = funAddr
                             , pctxAddr           = src
                             , pctxBlockMap       = blockMap
                             }
      let ps0 = ParseState { _writtenCodeAddrs = []
                           , _intraJumpTargets = []
                           , _newFunctionAddrs = []
                           }
      let ((pblock,_), ps) = runState (parseBlock ctx 0 initRegs b regs) ps0
      let pb = ParsedBlock { pblockAddr = src
                           , blockSize = sz
                           , blockReason = foundReason finfo
                           , blockAbstractState = foundAbstractState finfo
                           , blockStatementList = pblock
                           }
      let pb' = dropUnusedCodeInParsedBlock (archInfo s) pb
      id %= addFunBlock src pb'
      curFunCtx %= markAddrsAsFunction (PossibleWriteEntry src) (ps^.writtenCodeAddrs)
                .  markAddrsAsFunction (CallTarget src)         (ps^.newFunctionAddrs)
      mapM_ (\(addr, abs_state) -> mergeIntraJump src abs_state addr) (ps^.intraJumpTargets)

-- | Record an error block with no statements for the given address.
recordErrorBlock :: ArchSegmentOff arch -> FoundAddr arch -> Maybe String -> FunM arch s ids ()
recordErrorBlock addr finfo maybeError = do
  s <- use curFunCtx
  let mem = memory s
  let errMsg = maybe "Unknown error" Text.pack maybeError
  let stmts = StatementList
        { stmtsIdent = 0
        , stmtsNonterm = []
        , stmtsTerm = ParsedTranslateError errMsg
        , stmtsAbsState = initAbsProcessorState mem (foundAbstractState finfo)
        }
  let pb = ParsedBlock { pblockAddr = addr
                       , blockSize = 0
                       , blockReason = foundReason finfo
                       , blockAbstractState = foundAbstractState finfo
                       , blockStatementList = stmts
                       }
  id %= addFunBlock addr pb

transfer :: ArchSegmentOff arch -> FunM arch s ids ()
transfer addr = do
  s <- use curFunCtx
  let ainfo = archInfo s
  withArchConstraints ainfo $ do
    mfinfo <- use $ foundAddrs . at addr
    let finfo = fromMaybe (error $ "transfer called on unfound address " ++ show addr ++ ".") $
                  mfinfo
    let mem = memory s
    nonceGen <- gets funNonceGen
    prev_block_map <- use $ curFunBlocks
    -- Get maximum number of bytes to disassemble
    let maxSize :: Int
        maxSize =
          case Map.lookupGT addr prev_block_map of
            Just (next,_) | Just o <- diffSegmentOff next addr -> fromInteger o
            _ -> fromInteger (segoffBytesLeft addr)
    let ab = foundAbstractState finfo
    case mkInitialRegsForBlock ainfo addr ab of
      Left msg -> do
        recordErrorBlock addr finfo (Just msg)
      Right initRegs -> do
        (bs0, sz, maybeError) <- liftST $ disassembleFn ainfo nonceGen addr initRegs maxSize
        -- If no blocks are returned, then we just add an empty parsed block.
        if null bs0 then do
          recordErrorBlock addr finfo maybeError
         else do
          -- Rewrite returned blocks to simplify expressions
#ifdef USE_REWRITER
          bs1 <- do
            let archStmt = rewriteArchStmt ainfo
            let secAddrMap = memSectionIndexMap mem
            liftST $ do
              ctx <- mkRewriteContext nonceGen (rewriteArchFn ainfo) archStmt secAddrMap
              traverse (rewriteBlock ainfo ctx) bs0
#else
          bs1 <- pure bs0
#endif
          -- Compute demand set
          let bs = bs1 -- eliminateDeadStmts ainfo bs1
          -- Call transfer blocks to calculate parsedblocks
          let blockMap = Map.fromList [ (blockLabel b, b) | b <- bs ]
          addBlocks addr finfo initRegs sz blockMap

------------------------------------------------------------------------
-- Main loop

-- | Loop that repeatedly explore blocks until we have explored blocks
-- on the frontier.
analyzeBlocks :: (ArchSegmentOff arch -> ST s ())
                 -- ^ Logging function to call when analyzing a new block.
              -> FunState arch s ids
              -> ST s (FunState arch s ids)
analyzeBlocks logBlock st =
  case Set.minView (st^.frontier) of
    Nothing -> return st
    Just (addr, next_roots) -> do
      logBlock addr
      st' <- execStateT (unFunM (transfer addr)) (st & frontier .~ next_roots)
      analyzeBlocks logBlock st'

mkFunState :: NonceGenerator (ST s) ids
           -> DiscoveryState arch
           -> FunctionExploreReason (ArchAddrWidth arch)
              -- ^ Reason to provide for why we are analyzing this function
              --
              -- This can be used to figure out why we decided a
              -- given address identified a code location.
           -> ArchSegmentOff arch
           -> FunState arch s ids
mkFunState gen s rsn addr = do
  let faddr = FoundAddr { foundReason = FunctionEntryPoint
                        , foundAbstractState = mkInitialAbsState (archInfo s) (memory s) addr
                        }
   in FunState { funReason = rsn
               , funNonceGen = gen
               , curFunAddr  = addr
               , _curFunCtx  = s
               , _curFunBlocks = Map.empty
               , _foundAddrs = Map.singleton addr faddr
               , _reverseEdges = Map.empty
               , _frontier   = Set.singleton addr
               }

mkFunInfo :: FunState arch s ids -> DiscoveryFunInfo arch ids
mkFunInfo fs =
  let addr = curFunAddr fs
      s = fs^.curFunCtx
      nm = withArchConstraints (archInfo s) $
         fromMaybe (BSC.pack (show addr)) (Map.lookup addr (symbolNames s))
   in DiscoveryFunInfo { discoveredFunReason = funReason fs
                       , discoveredFunAddr = addr
                       , discoveredFunName = nm
                       , _parsedBlocks = fs^.curFunBlocks
                       }

-- | This analyzes the function at a given address, possibly
-- discovering new candidates.
--
-- This returns the updated state and the discovered control flow
-- graph for this function.
analyzeFunction :: (ArchSegmentOff arch -> ST s ())
                 -- ^ Logging function to call when analyzing a new block.
                -> ArchSegmentOff arch
                   -- ^ The address to explore
                -> FunctionExploreReason (ArchAddrWidth arch)
                -- ^ Reason to provide for why we are analyzing this function
                --
                -- This can be used to figure out why we decided a
                -- given address identified a code location.
                -> DiscoveryState arch
                -- ^ The current binary information.
                -> ST s (DiscoveryState arch, Some (DiscoveryFunInfo arch))
analyzeFunction logFn addr rsn s =
  case Map.lookup addr (s^.funInfo) of
    Just finfo -> pure (s, finfo)
    Nothing -> do
      Some gen <- newSTNonceGenerator
      let fs0 = mkFunState gen s rsn addr
      fs <- analyzeBlocks logFn fs0
      let finfo = mkFunInfo fs
      let s' = (fs^.curFunCtx)
             & funInfo             %~ Map.insert addr (Some finfo)
             & unexploredFunctions %~ Map.delete addr
      seq finfo $ seq s $ pure (s', Some finfo)

-- | Analyze addresses that we have marked as functions, but not yet analyzed to
-- identify basic blocks, and discover new function candidates until we have
-- analyzed all function entry points.
--
-- If an exploreFnPred function exists in the DiscoveryState, then do not
-- analyze unexploredFunctions at addresses that do not satisfy this predicate.
analyzeDiscoveredFunctions :: DiscoveryState arch -> DiscoveryState arch
analyzeDiscoveredFunctions info =
  case Map.lookupMin (exploreOK $ info^.unexploredFunctions) of
    Nothing -> info
    Just (addr, rsn) ->
      analyzeDiscoveredFunctions $! fst (runST ((analyzeFunction (\_ -> pure ()) addr rsn info)))
  where exploreOK unexploredFnMap
          -- filter unexplored functions using the predicate if present
          | Just xpFnPred <- info^.exploreFnPred
          = Map.filterWithKey (\addr _r -> xpFnPred addr) unexploredFnMap
          | otherwise = unexploredFnMap

-- | This returns true if the address is writable and value is executable.
isDataCodePointer :: MemSegmentOff w -> MemSegmentOff w -> Bool
isDataCodePointer a v
  =  segmentFlags (segoffSegment a) `Perm.hasPerm` Perm.write
  && segmentFlags (segoffSegment v) `Perm.hasPerm` Perm.execute

addMemCodePointer :: (ArchSegmentOff arch, ArchSegmentOff arch)
                  -> DiscoveryState arch
                  -> DiscoveryState arch
addMemCodePointer (src,val) = markAddrAsFunction (CodePointerInMem src) val

exploreMemPointers :: [(ArchSegmentOff arch, ArchSegmentOff arch)]
                   -- ^ List of addresses and value pairs to use for
                   -- considering possible addresses.
                   -> DiscoveryState arch
                   -> DiscoveryState arch
exploreMemPointers mem_words info =
  flip execState info $ do
    let mem_addrs
          = filter (\(a,v) -> isDataCodePointer a v)
          $ mem_words
    mapM_ (modify . addMemCodePointer) mem_addrs

-- | Expand an initial discovery state by exploring from a given set of function
-- entry points.
cfgFromAddrsAndState :: forall arch
                     .  DiscoveryState arch
                     -> [ArchSegmentOff arch]
                     -- ^ Initial function entry points.
                     -> [(ArchSegmentOff arch, ArchSegmentOff arch)]
                     -- ^ Function entry points in memory to be explored
                     -- after exploring function entry points.
                     --
                     -- Each entry contains an address and the value stored in it.
                     -> DiscoveryState arch
cfgFromAddrsAndState initial_state init_addrs mem_words =
  initial_state
    & markAddrsAsFunction InitAddr init_addrs
    & analyzeDiscoveredFunctions
    & exploreMemPointers mem_words
    & analyzeDiscoveredFunctions

-- | Construct an empty discovery state and populate it by exploring from a
-- given set of function entry points
cfgFromAddrs ::
     forall arch
  .  ArchitectureInfo arch
     -- ^ Architecture-specific information needed for doing control-flow exploration.
  -> Memory (ArchAddrWidth arch)
     -- ^ Memory to use when decoding instructions.
  -> AddrSymMap (ArchAddrWidth arch)
     -- ^ Map from addresses to the associated symbol name.
  -> [ArchSegmentOff arch]
     -- ^ Initial function entry points.
     -> [(ArchSegmentOff arch, ArchSegmentOff arch)]
     -- ^ Function entry points in memory to be explored
     -- after exploring function entry points.
     --
     -- Each entry contains an address and the value stored in it.
  -> DiscoveryState arch
cfgFromAddrs ainfo mem addrSymMap =
  cfgFromAddrsAndState (emptyDiscoveryState mem addrSymMap ainfo)

------------------------------------------------------------------------
-- Resolve functions with logging

resolveFuns :: (ArchSegmentOff arch -> FunctionExploreReason (ArchAddrWidth arch) -> ST s Bool)
               -- ^ Callback for discovered functions
               --
               -- Should return true if we should analyze the function and false otherwise.
            -> (ArchSegmentOff arch -> ArchSegmentOff arch -> ST s ())
               -- ^ Callback for logging blocks discovered within function
               -- Arguments include the address of function and address of block.
            -> DiscoveryState arch
            -> ST s (DiscoveryState arch)
resolveFuns analyzeFun analyzeBlock info = seq info $
  case Map.minViewWithKey (info^.unexploredFunctions) of
    Nothing -> pure info
    Just ((addr, rsn), rest) -> do
      p <- analyzeFun addr rsn
      if p then do
        (info',_) <- analyzeFunction (analyzeBlock addr) addr rsn info
        resolveFuns analyzeFun analyzeBlock info'
       else
        resolveFuns analyzeFun analyzeBlock (info & unexploredFunctions .~ rest)

------------------------------------------------------------------------
-- Top-level discovery

-- | Options controlling 'completeDiscoveryState'.
data DiscoveryOptions
   = DiscoveryOptions { exploreFunctionSymbols :: !Bool
                        -- ^ If @True@, 'completeDiscoveryState'
                        -- should automatically explore all addresses
                        -- in the address-to-symbol map.
                      , exploreCodeAddrInMem :: !Bool
                        -- ^ If @True@, 'completeDiscoveryState' will
                        -- explore all potential code addresses in
                        -- memory after exploring other potential
                        -- functions.
                        --
                        -- This is effectively a hack that sometimes
                        -- allows discovering functions.  If you need
                        -- it, let the author's of Macaw know so that
                        -- we can find a more principled way.
                      , logAtAnalyzeFunction  :: !Bool
                        -- ^ Print a message each time we apply
                        -- discovery analysis to a new function.
                      , logAtAnalyzeBlock     :: !Bool
                        -- ^ Print a message each time we analyze a
                        -- block within a function.
                      }

-- | Some default options
defaultDiscoveryOptions :: DiscoveryOptions
defaultDiscoveryOptions =
  DiscoveryOptions { exploreFunctionSymbols = True
                   , exploreCodeAddrInMem   = False
                   , logAtAnalyzeFunction   = True
                   , logAtAnalyzeBlock      = False
                   }

ppSymbol :: MemWidth w => MemSegmentOff w -> AddrSymMap w -> String
ppSymbol addr sym_map =
  case Map.lookup addr sym_map of
    Just fnName -> show addr ++ " (" ++ BSC.unpack fnName ++ ")"
    Nothing  -> show addr

-- | Event for logging function
data DiscoveryEvent w
   = AnalyzeFunction !(MemSegmentOff w)
   | AnalyzeBlock !(MemSegmentOff w)

{-# DEPRECATED discoveryLogFn "02/17/2018 Stop using this" #-}

-- | Print out discovery event using options and address to symbol map.
discoveryLogFn :: MemWidth w
               => DiscoveryOptions
               -> AddrSymMap w
               -> DiscoveryEvent w
               -> ST RealWorld ()
discoveryLogFn disOpt symMap (AnalyzeFunction addr) = ioToST $ do
  when (logAtAnalyzeFunction disOpt) $ do
    hPutStrLn stderr $ "Analyzing function: " ++ ppSymbol addr symMap
    hFlush stderr
discoveryLogFn disOpt _ (AnalyzeBlock addr) = ioToST $ do
  when (logAtAnalyzeBlock disOpt) $ do
    hPutStrLn stderr $ "  Analyzing block: " ++ show addr

    hFlush stderr


ppFunReason :: MemWidth w => FunctionExploreReason w -> String
ppFunReason rsn =
  case rsn of
    InitAddr -> ""
    UserRequest -> ""
    PossibleWriteEntry a -> " (written at " ++ show a ++ ")"
    CallTarget a -> " (called at " ++ show a ++ ")"
    CodePointerInMem a -> " (in initial memory at " ++ show a ++ ")"

-- | Explore until we have found all functions we can.
--
-- This function is intended to make it easy to explore functions, and
-- can be controlled via 'DiscoveryOptions'.
completeDiscoveryState :: forall arch
                       .  DiscoveryState arch
                       -> DiscoveryOptions
                          -- ^ Options controlling discovery
                       -> (ArchSegmentOff arch -> Bool)
                          -- ^ Predicate to check if we should explore a function
                          --
                          -- Return true to explore all functions.
                       -> IO (DiscoveryState arch)
completeDiscoveryState initState disOpt funPred = do
 let ainfo = archInfo initState
 let mem = memory initState
 let symMap = symbolNames initState
 stToIO $ withArchConstraints ainfo $ do
  -- Add symbol table entries to discovery state if requested
  let postSymState
        | exploreFunctionSymbols disOpt =
            initState & markAddrsAsFunction InitAddr (Map.keys symMap)
        | otherwise = initState
  let analyzeFn addr rsn = ioToST $ do
        let b = funPred addr
        when (b && logAtAnalyzeFunction disOpt) $ do
          hPutStrLn stderr $ "Analyzing function: " ++ ppSymbol addr symMap ++ ppFunReason rsn
          hFlush stderr
        pure $! b
  let analyzeBlock _ addr = ioToST $ do
        when (logAtAnalyzeBlock disOpt) $ do
          hPutStrLn stderr $ "  Analyzing block: " ++ show addr
          hFlush stderr
  -- Discover functions
  postPhase1Discovery <- resolveFuns analyzeFn analyzeBlock postSymState
  -- Discovery functions from memory
  if exploreCodeAddrInMem disOpt then do
    -- Execute hack of just searching for pointers in memory.
    let mem_contents = withArchConstraints ainfo $ memAsAddrPairs mem LittleEndian
    resolveFuns analyzeFn analyzeBlock $ postPhase1Discovery & exploreMemPointers mem_contents
   else
    return postPhase1Discovery<|MERGE_RESOLUTION|>--- conflicted
+++ resolved
@@ -952,23 +952,6 @@
     -- this code will never jump to the return value.
     _ | Just (prev_stmts, ret) <- identifyCall ainfo mem stmts finalRegs -> do
         mapM_ (recordWriteStmt ainfo mem absProcState') prev_stmts
-<<<<<<< HEAD
-        let abst = finalAbsBlockState absProcState' s
-        seq abst $ do
-          -- Merge caller return information
-          intraJumpTargets %= ((ret, postCallAbsState ainfo abst ret):)
-          -- Use the abstract domain to look for new code pointers for the current IP.
-          addNewFunctionAddrs $
-            identifyCallTargets mem abst s
-          -- Use the call-specific code to look for new IPs.
-
-          let r = StatementList { stmtsIdent = idx
-                                , stmtsNonterm = toList stmts
-                                , stmtsTerm  = ParsedCall s (Just ret)
-                                , stmtsAbsState = absProcState'
-                                }
-          pure (r, idx+1)
-=======
         let abst = finalAbsBlockState absProcState' finalRegs
         -- Merge caller return information
         seq abst $ intraJumpTargets %= ((ret, postCallAbsState ainfo abst ret):)
@@ -978,12 +961,11 @@
         -- Use the call-specific code to look for new IPs.
 
         let r = StatementList { stmtsIdent = idx
-                              , stmtsNonterm = toList prev_stmts
+                              , stmtsNonterm = toList stmts
                               , stmtsTerm  = ParsedCall finalRegs (Just ret)
                               , stmtsAbsState = absProcState'
                               }
         pure (r, idx+1)
->>>>>>> 7e6582fa
 
       -- This block ends with a return as identified by the
       -- architecture-specific processing.  Basic return
