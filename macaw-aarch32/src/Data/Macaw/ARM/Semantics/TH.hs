{-# LANGUAGE DataKinds #-}
{-# LANGUAGE FlexibleContexts #-}
{-# LANGUAGE RankNTypes #-}
{-# LANGUAGE ScopedTypeVariables #-}
{-# LANGUAGE TemplateHaskell #-}
{-# LANGUAGE TypeApplications #-}
{-# LANGUAGE TypeFamilies #-}
{-# LANGUAGE TypeOperators #-}
{-# LANGUAGE LambdaCase #-}
{-# LANGUAGE DeriveLift #-}
module Data.Macaw.ARM.Semantics.TH
    ( armAppEvaluator
    , armNonceAppEval
    , getGPR
    , setGPR
    , getSIMD
    , setSIMD
    , concreteIte
    , loadSemantics
    )
    where

import           Control.Monad (void)
import qualified Control.Monad.Except as E
<<<<<<< HEAD
import qualified Control.Monad.State.Strict as St
import qualified Data.Map as Map
import qualified Data.Functor.Const as C
=======
import qualified Data.Bits as B
import qualified Data.BitVector.Sized as BVS
>>>>>>> 5e5c90c9
import           Data.List (isPrefixOf)
import           Data.Macaw.SemMC.TH.Monad
import           Data.Macaw.ARM.ARMReg
import           Data.Macaw.ARM.Arch
import qualified Data.Macaw.CFG as M
import qualified Data.Macaw.SemMC.Generator as G
import           Data.Macaw.SemMC.TH ( addEltTH, appToExprTH, evalNonceAppTH, evalBoundVar, natReprTH, symFnName )
import           Data.Macaw.SemMC.TH.Monad
import qualified Data.Macaw.Types as M
import qualified Data.Parameterized.Context as Ctx
import           Data.Parameterized.Classes
<<<<<<< HEAD
import qualified Data.Parameterized.List as L
import qualified Data.Parameterized.Map as MapF
import           Data.Parameterized.NatRepr
import           Data.Parameterized.Some ( Some(..) )
import qualified Data.Parameterized.TraversableFC as FC
import           Data.Proxy ( Proxy(..) )
import           GHC.TypeLits as TL
=======
import           Data.Parameterized.NatRepr
>>>>>>> 5e5c90c9
import           Language.Haskell.TH
import           Language.Haskell.TH.Syntax
import qualified SemMC.Architecture.AArch32 as ARM
import qualified SemMC.Architecture.ARM.Opcodes as ARM
import qualified What4.BaseTypes as WT
import qualified What4.Expr.Builder as WB

import qualified Data.Kind as Kind
import           Numeric.Natural

import qualified Language.ASL.Globals as ASL

loadSemantics :: IO (ARM.ASLSemantics)
loadSemantics = ARM.loadSemantics (ARM.ASLSemanticsOpts { ARM.aslOptTrimRegs = True})

-- n.b. although MacawQ is a monad and therefore has a fail
-- definition, using error provides *much* better error diagnostics
-- than fail does.

-- | Called to evaluate architecture-specific applications in the
-- current Nonce context.  If this is not recognized as an
-- architecture-specific Application, return Nothing, in which case
-- the caller will try the set of default Application evaluators.
armNonceAppEval :: forall t fs tp
                  . BoundVarInterpretations ARM.AArch32 t fs
                 -> WB.NonceApp t (WB.Expr t) tp
                 -> Maybe (MacawQ ARM.AArch32 t fs Exp)
armNonceAppEval bvi nonceApp =
    -- The default nonce app eval (defaultNonceAppEvaluator in
    -- macaw-semmc:Data.Macaw.SemMC.TH) will search the
    -- A.locationFuncInterpretation alist already, and there's nothing
    -- beyond that needed here, so just handle special cases here
    case nonceApp of
      WB.FnApp symFn args ->
        let fnName = symFnName symFn
            tp = WB.symFnReturnType symFn
        in case fnName of
          "uf_simd_set" ->
            case args of
              Ctx.Empty Ctx.:> rgf Ctx.:> rid Ctx.:> val -> Just $ do
                rgfE <- addEltTH M.LittleEndian bvi rgf
                ridE <- addEltTH M.LittleEndian bvi rid
                valE <- addEltTH M.LittleEndian bvi val
                liftQ [| setSIMD $(return rgfE) $(return ridE) $(return valE) |]
              _ -> fail "Invalid uf_simd_get"
          "uf_gpr_set" ->
            case args of
              Ctx.Empty Ctx.:> rgf Ctx.:> rid Ctx.:> val -> Just $ do
                rgfE <- addEltTH M.LittleEndian bvi rgf
                ridE <- addEltTH M.LittleEndian bvi rid
                valE <- addEltTH M.LittleEndian bvi val
                liftQ [| setGPR $(return rgfE) $(return ridE) $(return valE) |]
              _ -> fail "Invalid uf_gpr_get"
          "uf_simd_get" ->
            case args of
              Ctx.Empty Ctx.:> array Ctx.:> ix ->
                Just $ do
                  _rgf <- addEltTH M.LittleEndian bvi array
                  rid <- addEltTH M.LittleEndian bvi ix
                  liftQ [| getSIMD $(return rid) |]
              _ -> fail "Invalid uf_simd_get"
          "uf_gpr_get" ->
            case args of
              Ctx.Empty Ctx.:> array Ctx.:> ix ->
                Just $ do
                  _rgf <- addEltTH M.LittleEndian bvi array
                  rid <- addEltTH M.LittleEndian bvi ix
                  liftQ [| getGPR $(return rid) |]
              _ -> fail "Invalid uf_gpr_get"
          _ | "uf_write_mem_" `isPrefixOf` fnName ->
            case args of
              Ctx.Empty Ctx.:> mem Ctx.:> addr Ctx.:> val
               | WT.BaseBVRepr memWidthRepr <- WB.exprType val ->
                 Just $ do
                memE <- addEltTH M.LittleEndian bvi mem
                addrE <- addEltTH M.LittleEndian bvi addr
                valE <- addEltTH M.LittleEndian bvi val
                let memWidth = fromIntegral (intValue memWidthRepr) `div` 8
                liftQ [| writeMem $(return memE) $(return addrE) $(natReprFromIntTH memWidth) $(return valE) |]
              _ -> fail "invalid write_mem"

          "uf_init_gprs" -> Just $ liftQ [| M.AssignedValue <$> G.addAssignment (M.SetUndefined $(what4TypeTH tp)) |]
          "uf_init_memory" -> Just $ liftQ [| M.AssignedValue <$> G.addAssignment (M.SetUndefined $(what4TypeTH tp)) |]
          "uf_init_simds" -> Just $ liftQ [| M.AssignedValue <$> G.addAssignment (M.SetUndefined $(what4TypeTH tp)) |]
          "uf_update_gprs"
            | Ctx.Empty Ctx.:> gprs <- args -> Just $ do
              appendStmt [| setWriteMode WriteGPRs |]
              gprs' <- addEltTH M.LittleEndian bvi gprs
              appendStmt [| setWriteMode WriteNone |]
              liftQ [| return $(return gprs') |]
              
          "uf_update_simds"
            | Ctx.Empty Ctx.:> simds <- args -> Just $ do
              liftQ [| setWriteMode WriteSIMDs |]
              simds' <- addEltTH M.LittleEndian bvi simds
              liftQ [| setWriteMode WriteNone |]
              liftQ [| return $(return simds') |]
          "uf_update_memory"
            | Ctx.Empty Ctx.:> mem <- args -> Just $ do
              appendStmt [| setWriteMode WriteMemory |]
              mem' <- addEltTH M.LittleEndian bvi mem
              appendStmt [| setWriteMode WriteNone |]
              liftQ [| return $(return mem') |]
          _ | "uf_assertBV_" `isPrefixOf` fnName ->
            case args of
              Ctx.Empty Ctx.:> assert Ctx.:> bv -> Just $ do
                assertTH <- addEltTH M.LittleEndian bvi assert
                bvElt <- addEltTH M.LittleEndian bvi bv
                liftQ [| case $(return assertTH) of
                          M.BoolValue True -> return $(return bvElt)
                          M.BoolValue False -> E.throwError (G.GeneratorMessage $ "Bitvector length assertion failed!")
                          -- FIXME: THIS SHOULD THROW AN ERROR
                          _ -> return $(return bvElt)
                          -- nm -> E.throwError (G.GeneratorMessage $ "Bitvector length assertion failed: <FIXME: PRINT NAME>")
                       |]
              _ -> fail "Invalid call to assertBV"

          _ | "uf_UNDEFINED_" `isPrefixOf` fnName ->
               Just $ liftQ [| M.AssignedValue <$> G.addAssignment (M.SetUndefined $(what4TypeTH tp)) |]
          _ | "uf_INIT_GLOBAL_" `isPrefixOf` fnName ->
               Just $ liftQ [| M.AssignedValue <$> G.addAssignment (M.SetUndefined $(what4TypeTH tp)) |]
          _ -> Nothing
      _ -> Nothing -- fallback to default handling

natReprFromIntTH :: Int -> Q Exp
natReprFromIntTH i = [| knownNat :: M.NatRepr $(litT (numTyLit (fromIntegral i))) |]

data WriteMode =
  WriteNone
  | WriteGPRs
  | WriteSIMDs
  | WriteMemory
  deriving (Show, Eq, Lift)

getWriteMode :: G.Generator ARM.AArch32 ids s WriteMode
getWriteMode = do
  G.getRegVal ARMWriteMode >>= \case
      M.BVValue _ i -> return $ case i of
        0 -> WriteNone
        1 -> WriteGPRs
        2 -> WriteSIMDs
        3 -> WriteMemory
        _ -> error "impossible"
      _ -> error "impossible"
        
setWriteMode :: WriteMode -> G.Generator ARM.AArch32 ids s ()
setWriteMode wm =
  let
    i = case wm of
      WriteNone -> 0
      WriteGPRs -> 1
      WriteSIMDs -> 2
      WriteMemory -> 3
  in G.setRegVal ARMWriteMode (M.BVValue knownNat i)

writeMem :: 1 <= w
         => M.Value ARM.AArch32 ids tp
         -> M.Value ARM.AArch32 ids (M.BVType 32)
         -> M.NatRepr w
         -> M.Value ARM.AArch32 ids (M.BVType (8 TL.* w))
         -> G.Generator ARM.AArch32 ids s (M.Value ARM.AArch32 ids tp)
writeMem mem addr sz val = do
  wm <- getWriteMode
  case wm of
    WriteMemory -> do
      G.addStmt (M.WriteMem addr (M.BVMemRepr sz M.LittleEndian) val)
      return mem
    _ -> return mem
                                 
setGPR :: M.Value ARM.AArch32 ids tp
       -> M.Value ARM.AArch32 ids (M.BVType 4)
       -> M.Value ARM.AArch32 ids (M.BVType 32)
       -> G.Generator ARM.AArch32 ids s (M.Value ARM.AArch32 ids tp)
setGPR handle regid v = do
  reg <- case regid of
    M.BVValue w i
      | intValue w == 4
      , Just reg <- integerToReg i -> return reg
    _ -> E.throwError (G.GeneratorMessage $ "Bad GPR identifier (uf_gpr_set): " <> show (M.ppValueAssignments v))
  getWriteMode >>= \case
    WriteGPRs -> G.setRegVal reg v
    _ -> return ()
  return handle

getGPR :: M.Value ARM.AArch32 ids tp 
       -> G.Generator ARM.AArch32 ids s (M.Value ARM.AArch32 ids (M.BVType 32))
getGPR v = do
  reg <- case v of
    M.BVValue w i
      | intValue w == 4
      , Just reg <- integerToReg i -> return reg
    _ ->  E.throwError (G.GeneratorMessage $ "Bad GPR identifier (uf_gpr_get): " <> show (M.ppValueAssignments v))
  G.getRegVal reg

setSIMD :: M.Value ARM.AArch32 ids tp
       -> M.Value ARM.AArch32 ids (M.BVType 8)
       -> M.Value ARM.AArch32 ids (M.BVType 128)
       -> G.Generator ARM.AArch32 ids s (M.Value ARM.AArch32 ids tp)
setSIMD handle regid v = do
  reg <- case regid of
    M.BVValue w i
      | intValue w == 8
      , Just reg <- integerToSIMDReg i -> return reg
    _ -> E.throwError (G.GeneratorMessage $ "Bad SIMD identifier (uf_simd_set): " <> show (M.ppValueAssignments v))
  getWriteMode >>= \case
    WriteSIMDs -> G.setRegVal reg v
    _ -> return ()
  return handle

getSIMD :: M.Value ARM.AArch32 ids tp 
       -> G.Generator ARM.AArch32 ids s (M.Value ARM.AArch32 ids (M.BVType 128))
getSIMD v = do
  reg <- case v of
    M.BVValue w i
      | intValue w == 8
      , Just reg <- integerToSIMDReg i -> return reg
    _ ->  E.throwError (G.GeneratorMessage $ "Bad SIMD identifier (uf_simd_get): " <> show (M.ppValueAssignments v))
  G.getRegVal reg

what4TypeTH :: WT.BaseTypeRepr tp -> Q Exp
what4TypeTH (WT.BaseBVRepr natRepr) = [| M.BVTypeRepr $(natReprTH natRepr) |]
what4TypeTH WT.BaseBoolRepr = [| M.BoolTypeRepr |]
what4TypeTH tp = error $ "Unsupported base type: " <> show tp


-- ----------------------------------------------------------------------

-- ----------------------------------------------------------------------

addArchAssignment :: (M.HasRepr (M.ArchFn ARM.AArch32 (M.Value ARM.AArch32 ids)) M.TypeRepr)
                  => M.ArchFn ARM.AArch32 (M.Value ARM.AArch32 ids) tp
                  -> G.Generator ARM.AArch32 ids s (G.Expr ARM.AArch32 ids tp)
addArchAssignment expr = (G.ValueExpr . M.AssignedValue) <$> G.addAssignment (M.EvalArchFn expr (M.typeRepr expr))


-- | indicates that this is a placeholder type (i.e. memory or registers)
isPlaceholderType :: WT.BaseTypeRepr tp -> Bool
isPlaceholderType tp = case tp of
  _ | Just Refl <- testEquality tp (knownRepr :: WT.BaseTypeRepr ASL.MemoryBaseType) -> True
  _ | Just Refl <- testEquality tp (knownRepr :: WT.BaseTypeRepr ASL.AllGPRBaseType) -> True
  _ | Just Refl <- testEquality tp (knownRepr :: WT.BaseTypeRepr ASL.AllSIMDBaseType) -> True
  _ -> False

translateExpr :: M.Endianness
              -> BoundVarInterpretations ARM.AArch32 t fs
              -> WB.Expr t tp
              -> MacawQ ARM.AArch32 t fs Exp
translateExpr endianness interps e = case e of
  WB.AppExpr app -> appToExprTH endianness (WB.appExprApp app) interps
  WB.BoundVarExpr bvar -> do
    val <- evalBoundVar endianness interps bvar
    liftQ [| G.ValueExpr <$> $(return val) |]
  WB.NonceAppExpr n -> do
    val <- evalNonceAppTH endianness interps (WB.nonceExprApp n)
    liftQ [| G.ValueExpr <$> $(return val) |]
  _ -> fail $ "translateExpr: unexpected expression kind: " ++ show e


concreteIte :: M.Value ARM.AArch32 ids (M.BoolType)
            -> G.Generator ARM.AArch32 ids s (G.Expr ARM.AArch32 ids tp)
            -> G.Generator ARM.AArch32 ids s (G.Expr ARM.AArch32 ids tp)
            -> G.Generator ARM.AArch32 ids s (G.Expr ARM.AArch32 ids tp)
concreteIte v t f = case v of
  M.CValue (M.BoolCValue b) -> if b then t else f
  _ ->  E.throwError (G.GeneratorMessage $ "concreteIte: requires concrete value" <> show (M.ppValueAssignments v))

-- | A smart constructor for division
--
-- The smart constructor recognizes divisions that can be converted into shifts.
-- We convert the operation to a shift if the divisior is a power of two.
sdiv :: (1 <= n)
     => NatRepr n
     -> M.Value ARM.AArch32 ids (M.BVType n)
     -> M.Value ARM.AArch32 ids (M.BVType n)
     -> G.Generator ARM.AArch32 ids s (G.Expr ARM.AArch32 ids (M.BVType n))
sdiv repr dividend divisor =
  case divisor of
    M.BVValue nr val
      | bv <- BVS.bitVector' repr val
      , BVS.bvPopCount bv == 1 ->
        withKnownNat repr $
          let app = M.BVSar nr dividend (M.BVValue nr (fromIntegral (B.countTrailingZeros bv)))
          in (G.ValueExpr . M.AssignedValue) <$> G.addAssignment (M.EvalApp app)
    _ -> addArchAssignment (SDiv repr dividend divisor)

armAppEvaluator :: M.Endianness
                -> BoundVarInterpretations ARM.AArch32 t fs
                -> WB.App (WB.Expr t) ctp
                -> Maybe (MacawQ ARM.AArch32 t fs Exp)
armAppEvaluator endianness interps elt =
    case elt of
      WB.BaseIte bt _ test t f | isPlaceholderType bt -> return $ do
        testE <- addEltTH endianness interps test
        tE <- translateExpr endianness interps t
        fE <- translateExpr endianness interps f
        liftQ [| concreteIte $(return testE) $(return tE) $(return fE) |]
      WB.BVSdiv w bv1 bv2 -> return $ do
        e1 <- addEltTH endianness interps bv1
        e2 <- addEltTH endianness interps bv2
        liftQ [| sdiv $(natReprTH w) $(return e1) $(return e2) |]
      WB.BVUrem w bv1 bv2 -> return $ do
        e1 <- addEltTH endianness interps bv1
        e2 <- addEltTH endianness interps bv2
        liftQ [| addArchAssignment (URem $(natReprTH w) $(return e1) $(return e2))
               |]
      WB.BVSrem w bv1 bv2 -> return $ do
        e1 <- addEltTH endianness interps bv1
        e2 <- addEltTH endianness interps bv2
        liftQ [| addArchAssignment (SRem $(natReprTH w) $(return e1) $(return e2))
               |]
      WB.IntegerToBV _ _ -> return $ liftQ [| error "IntegerToBV" |]
      WB.SBVToInteger _ -> return $ liftQ [| error "SBVToInteger" |]
      WB.BaseIte bt _ test t f -> 
        case bt of
          WT.BaseArrayRepr {} -> Just $ do
            -- Just return the true branch, since both true and false branches should be the memory or registers.
            void $ addEltTH endianness interps test
            et <- addEltTH endianness interps t
            void $ addEltTH endianness interps f
            liftQ $ [| return (G.ValueExpr $(return et)) |]
            -- liftQ [| G.ValueExpr <$> M.AssignedValue <$> G.addAssignment (M.SetUndefined (M.TupleTypeRepr L.Nil)) |]
          _ -> Nothing
      _ -> Nothing<|MERGE_RESOLUTION|>--- conflicted
+++ resolved
@@ -22,14 +22,11 @@
 
 import           Control.Monad (void)
 import qualified Control.Monad.Except as E
-<<<<<<< HEAD
 import qualified Control.Monad.State.Strict as St
 import qualified Data.Map as Map
 import qualified Data.Functor.Const as C
-=======
 import qualified Data.Bits as B
 import qualified Data.BitVector.Sized as BVS
->>>>>>> 5e5c90c9
 import           Data.List (isPrefixOf)
 import           Data.Macaw.SemMC.TH.Monad
 import           Data.Macaw.ARM.ARMReg
@@ -41,7 +38,6 @@
 import qualified Data.Macaw.Types as M
 import qualified Data.Parameterized.Context as Ctx
 import           Data.Parameterized.Classes
-<<<<<<< HEAD
 import qualified Data.Parameterized.List as L
 import qualified Data.Parameterized.Map as MapF
 import           Data.Parameterized.NatRepr
@@ -49,9 +45,7 @@
 import qualified Data.Parameterized.TraversableFC as FC
 import           Data.Proxy ( Proxy(..) )
 import           GHC.TypeLits as TL
-=======
 import           Data.Parameterized.NatRepr
->>>>>>> 5e5c90c9
 import           Language.Haskell.TH
 import           Language.Haskell.TH.Syntax
 import qualified SemMC.Architecture.AArch32 as ARM
