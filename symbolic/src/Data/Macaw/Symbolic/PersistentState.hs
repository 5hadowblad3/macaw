--- conflicted
+++ resolved
@@ -134,30 +134,6 @@
 typeToCrucible :: M.TypeRepr tp -> C.TypeRepr (ToCrucibleType tp)
 typeToCrucible = C.baseToType . typeToCrucibleBase
 
-<<<<<<< HEAD
-
--- | Create the variables from a collection of registers.
-macawAssignToCruc :: (forall tp . f tp -> g (ToCrucibleType tp))
-                  -> Ctx.Assignment f ctx
-                  -> Ctx.Assignment g (CtxToCrucibleType ctx)
-macawAssignToCruc f a =
-  case Ctx.viewAssign a of
-    Ctx.AssignEmpty -> Ctx.empty
-    Ctx.AssignExtend b x -> macawAssignToCruc f b Ctx.:> f x
-
--- | Create the variables from a collection of registers.
-macawAssignToCrucM :: Applicative m
-                   => (forall tp . f tp -> m (g (ToCrucibleType tp)))
-                   -> Ctx.Assignment f ctx
-                   -> m (Ctx.Assignment g (CtxToCrucibleType ctx))
-macawAssignToCrucM f a =
-  case Ctx.viewAssign a of
-    Ctx.AssignEmpty -> pure Ctx.empty
-    Ctx.AssignExtend b x -> (Ctx.:>) <$> macawAssignToCrucM f b <*> f x
-
-
-=======
->>>>>>> 622daeb9
 -- Return the types associated with a register assignment.
 typeCtxToCrucible :: Assignment M.TypeRepr ctx
                   -> Assignment C.TypeRepr (CtxToCrucibleType ctx)
@@ -186,15 +162,9 @@
               -> Size (CtxToCrucibleType ctx)
               -> MapF r (IndexPair ctx)
 mkRegIndexMap r0 csz =
-<<<<<<< HEAD
-  case (Ctx.viewAssign r0, Ctx.viewSize csz) of
-    (Ctx.AssignEmpty, _) -> MapF.empty
-    (Ctx.AssignExtend a r, Ctx.IncSize csz0) ->
-=======
   case (r0, viewSize csz) of
     (Empty, _) -> MapF.empty
     (a :> r, IncSize csz0) ->
->>>>>>> 622daeb9
       let m = fmapF extendIndexPair (mkRegIndexMap a csz0)
           idx = IndexPair (nextIndex (size a)) (nextIndex csz0)
        in MapF.insert r idx m
@@ -299,21 +269,12 @@
   case h of
     MkFreshSymId _repr -> empty
     ReadMemId _repr -> archConstraints ctx $
-<<<<<<< HEAD
-      Ctx.empty Ctx.:> C.BVRepr (archWidthRepr ctx)
-    WriteMemId repr -> archConstraints ctx $
-      Ctx.empty Ctx.:> C.BVRepr (archWidthRepr ctx)
-                Ctx.:> memReprToCrucible repr
-    SyscallId ->
-      Ctx.empty Ctx.:> regStructRepr ctx
-=======
       empty :> C.BVRepr (archWidthRepr ctx)
     WriteMemId repr -> archConstraints ctx $
       empty :> C.BVRepr (archWidthRepr ctx)
             :> memReprToCrucible repr
     SyscallId ->
       empty :> regStructRepr ctx
->>>>>>> 622daeb9
 
 handleIdRetType :: CrucGenContext arch s
                 -> HandleId arch '(args, ret)
