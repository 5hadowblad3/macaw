--- conflicted
+++ resolved
@@ -171,13 +171,8 @@
 
 -- | Return a memory segment for elf segment if it loadable.
 memSegmentForElfSegment :: (MemWidth w, Integral (ElfWordType w))
-<<<<<<< HEAD
-                        => RegionIndex -- ^ Index for segment
+                        => RegionAdjust -- ^ Index for segment
                         -> IncludeBSS -- ^ Flag to control wheter we include BSS
-=======
-                        => RegionAdjust -- ^ Index for segment
-                        -> Bool -- ^ Flag to control wheter we include BSS
->>>>>>> 83fa71b2
                         -> L.ByteString
                            -- ^ Complete contents of Elf file.
                         -> RelocMap (MemWord w)
@@ -189,16 +184,8 @@
   where seg = Elf.phdrSegment phdr
         dta = sliceL (Elf.phdrFileRange phdr) contents
         sz = fromIntegral $ Elf.phdrMemSize phdr
-<<<<<<< HEAD
         fixedData = padBSSData incBSS dta sz
-        addr = fromIntegral $ elfSegmentVirtAddr seg
-=======
-        fixedData
-          | L.length dta > sz = L.take sz dta
-          | incBSS = dta `mappend` L.replicate (sz - L.length dta) 0
-          | otherwise = dta
         addr = regionOffset regAdj + toInteger (elfSegmentVirtAddr seg)
->>>>>>> 83fa71b2
         flags = flagsForSegmentFlags (elfSegmentFlags seg)
         segContents = byteSegments relocMap (fromInteger addr) fixedData
         mseg = memSegment (regionIndex regAdj) addr flags segContents
@@ -210,7 +197,6 @@
 -- TODO: Evaluate whether we should do the same for memSegmentForElfSegment, and
 -- whether we should add relocations.
 memSegmentForElfSection :: (Integral v, Bits v, MemWidth w)
-<<<<<<< HEAD
                         => RegionIndex -- ^ Index for segment
                         -> IncludeBSS -- ^ Flag to control wheter we include BSS
                         -> ElfSection v
@@ -222,16 +208,6 @@
         flags = flagsForSectionFlags (elfSectionFlags s)
         bytes = elfSectionData s
         fixedData = padBSSData incBSS (L.fromStrict bytes) (fromIntegral (Elf.elfSectionSize s))
-=======
-                        => RegionAdjust
-                        -> ElfSection v
-                        -> MemSegment w
-memSegmentForElfSection regAdj s = mseg
-  where base = regionOffset regAdj + toInteger (elfSectionAddr s)
-        flags = flagsForSectionFlags (elfSectionFlags s)
-        bytes = elfSectionData s
-        mseg = memSegment (regionIndex regAdj) base flags [ByteRegion bytes]
->>>>>>> 83fa71b2
 
 ------------------------------------------------------------------------
 -- MemLoader
@@ -484,14 +460,14 @@
 insertElfSection :: ElfSection (ElfWordType w)
                  -> MemLoader w ()
 insertElfSection sec = do
-  regIdx <- gets mlsRegionIndex
+  regAdj <- mlsRegionAdjust <$> get
   incBSS <- gets mlsIncludeBSS
   w <- uses mlsMemory memAddrWidth
   reprConstraints w $ do
   -- Check if we should load section
   let doLoad = elfSectionFlags sec `Elf.hasPermissions` Elf.shf_alloc
             && elfSectionName sec /= ".eh_frame"
-<<<<<<< HEAD
+  let regIdx = regionIndex regAdj
   case memSegmentForElfSection regIdx incBSS sec of
     Just seg | doLoad -> do
       loadMemSegment ("Section " ++ BSC.unpack (elfSectionName sec) ++ " " ++ show (Elf.elfSectionSize sec)) seg
@@ -499,15 +475,6 @@
       let Just addr = resolveSegmentOff seg 0
       mlsIndexMap %= Map.insert elfIdx (addr, sec)
     _ -> pure ()
-=======
-  when doLoad $ do
-    regAdj <- mlsRegionAdjust <$> get
-    let seg = memSegmentForElfSection regAdj sec
-    loadMemSegment ("Section " ++ BSC.unpack (elfSectionName sec) ++ " " ++ show (Elf.elfSectionSize sec)) seg
-    let elfIdx = ElfSectionIndex (elfSectionIndex sec)
-    let Just addr = resolveSegmentOff seg 0
-    mlsIndexMap %= Map.insert elfIdx (addr, sec)
->>>>>>> 83fa71b2
 
 -- | Load allocated Elf sections into memory.
 --
