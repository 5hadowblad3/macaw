--- conflicted
+++ resolved
@@ -98,11 +98,6 @@
   case f of
     SDiv {} -> MA.TopV
     UDiv {} -> MA.TopV
-<<<<<<< HEAD
-    Vec1 {} -> MA.TopV
-    Vec2 {} -> MA.TopV
-    Vec3 {} -> MA.TopV
-=======
     FPIsQNaN {} -> MA.TopV
     FPIsSNaN {} -> MA.TopV
     FPAdd {} -> MA.TopV
@@ -120,7 +115,9 @@
     TruncFPToSignedBV {} -> MA.TopV
     FPAbs {} -> MA.TopV
     FPNeg {} -> MA.TopV
->>>>>>> 2247747b
+    Vec1 {} -> MA.TopV
+    Vec2 {} -> MA.TopV
+    Vec3 {} -> MA.TopV
 
 -- | For now, none of the architecture-specific statements have an effect on the
 -- abstract value.
