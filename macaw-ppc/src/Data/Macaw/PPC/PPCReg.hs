{-# LANGUAGE DataKinds #-}
{-# LANGUAGE GADTs #-}
<<<<<<< HEAD
{-# LANGUAGE KindSignatures #-}
{-# LANGUAGE TypeOperators #-}
=======
{-# LANGUAGE StandaloneDeriving #-}
{-# LANGUAGE TemplateHaskell #-}
module Data.Macaw.PPC.PPCReg (
  PPCReg(..)
  ) where
>>>>>>> 1f1a6d85

import           Data.Macaw.Types
import           Data.Parameterized.Classes
import qualified Data.Parameterized.TH.GADT as TH
import qualified Dismantle.PPC as D

data PPCReg tp where
  PPC_GP :: D.GPR -> PPCReg (BVType 64)

deriving instance Eq (PPCReg tp)
deriving instance Ord (PPCReg tp)

instance Show (PPCReg tp) where
  show (PPC_GP r) = show r

instance ShowF PPCReg where
  showF = show

<<<<<<< HEAD
instance TestEquality PPCReg where
  testEquality x y = orderingIsEqual (compareF x y)
    where
      orderingIsEqual :: OrderingF (x :: k) (y :: k) -> Maybe (x :~: y)
      orderingIsEqual o =
        case o of
          LTF -> Nothing
          EQF -> Just Refl
          GTF -> Nothing

instance OrdF PPCReg where
  compareF (PPC_GP n) (PPC_GP n') = fromOrdering (compare n n')
  compareF PPC_GP{} _ = LTF
  compareF _ PPC_GP{} = GTF
=======
$(return [])

instance TestEquality PPCReg where
  testEquality = $(TH.structuralTypeEquality [t| PPCReg |] [])

instance OrdF PPCReg where
  compareF = $(TH.structuralTypeOrd [t| PPCReg |] [])
>>>>>>> 1f1a6d85
<|MERGE_RESOLUTION|>--- conflicted
+++ resolved
@@ -1,15 +1,10 @@
 {-# LANGUAGE DataKinds #-}
 {-# LANGUAGE GADTs #-}
-<<<<<<< HEAD
-{-# LANGUAGE KindSignatures #-}
-{-# LANGUAGE TypeOperators #-}
-=======
 {-# LANGUAGE StandaloneDeriving #-}
 {-# LANGUAGE TemplateHaskell #-}
 module Data.Macaw.PPC.PPCReg (
   PPCReg(..)
   ) where
->>>>>>> 1f1a6d85
 
 import           Data.Macaw.Types
 import           Data.Parameterized.Classes
@@ -28,27 +23,10 @@
 instance ShowF PPCReg where
   showF = show
 
-<<<<<<< HEAD
-instance TestEquality PPCReg where
-  testEquality x y = orderingIsEqual (compareF x y)
-    where
-      orderingIsEqual :: OrderingF (x :: k) (y :: k) -> Maybe (x :~: y)
-      orderingIsEqual o =
-        case o of
-          LTF -> Nothing
-          EQF -> Just Refl
-          GTF -> Nothing
-
-instance OrdF PPCReg where
-  compareF (PPC_GP n) (PPC_GP n') = fromOrdering (compare n n')
-  compareF PPC_GP{} _ = LTF
-  compareF _ PPC_GP{} = GTF
-=======
 $(return [])
 
 instance TestEquality PPCReg where
   testEquality = $(TH.structuralTypeEquality [t| PPCReg |] [])
 
 instance OrdF PPCReg where
-  compareF = $(TH.structuralTypeOrd [t| PPCReg |] [])
->>>>>>> 1f1a6d85
+  compareF = $(TH.structuralTypeOrd [t| PPCReg |] [])