{-# LANGUAGE DataKinds #-}
{-# LANGUAGE GADTs #-}
{-# LANGUAGE GeneralizedNewtypeDeriving #-}
{-# LANGUAGE ScopedTypeVariables #-}
{-# LANGUAGE TypeApplications #-}
module Data.Macaw.PPC (
  ppc_linux_info,
  ppc32_linux_info,
  ppc64_linux_info
  ) where

import Control.Lens
import Control.Monad.ST ( ST )
import           Control.Monad.Trans ( lift )
import qualified Control.Monad.State.Strict as St
import           Data.Proxy ( Proxy(..) )
import qualified Data.Sequence as Seq
import           Data.Word (Word64)

import qualified Data.Macaw.Architecture.Info as MI
import Data.Macaw.AbsDomain.AbsState as MA
import Data.Macaw.CFG
import Data.Macaw.CFG.Block
import Data.Macaw.CFG.Core
import qualified Data.Macaw.CFG.DemandSet as MDS
import Data.Macaw.CFG.Rewriter
import qualified Data.Macaw.Memory as MM
import qualified Data.Parameterized.Map as MapF
import qualified Data.Parameterized.Nonce as NC
import qualified Dismantle.PPC as D

import qualified SemMC.Architecture.PPC32 as PPC32
import qualified SemMC.Architecture.PPC64 as PPC64

import Data.Macaw.PPC.ArchTypes
import Data.Macaw.PPC.Disassemble ( disassembleFn )
import Data.Macaw.PPC.Eval ( mkInitialAbsState,
                             absEvalArchFn,
                             absEvalArchStmt,
                             postCallAbsState,
                             preserveRegAcrossSyscall
                           )
import Data.Macaw.PPC.Identify ( identifyCall,
                                 identifyReturn
                               )
import Data.Macaw.PPC.PPCReg
import Data.Macaw.PPC.Rewrite ( rewriteArchFn,
                                rewriteArchStmt,
                                rewriteArchTermStmt
                              )

data Hole = Hole

-- A lot of the stuff in this file will ultimately be lifted into macaw-semmc.

------------------------------------------------------------------------
-- Expr

data Expr ids tp where
  ValueExpr :: !(Value PPC ids tp) -> Expr ids tp
  AppExpr   :: !(App (Expr ids) tp) -> Expr ids tp

------------------------------------------------------------------------
-- BlockSeq
data BlockSeq ids = BlockSeq
  { _nextBlockID :: !Word64
    -- ^ index of next block
  , _frontierBlocks :: !(Seq.Seq (Block PPC ids))
    -- ^ Blocks added to CFG
  }

-- | Control flow blocs generated so far.
nextBlockID :: Simple Lens (BlockSeq ids) Word64
nextBlockID = lens _nextBlockID (\s v -> s { _nextBlockID = v })

-- | Blocks that are not in CFG that end with a FetchAndExecute,
-- which we need to analyze to compute new potential branch targets.
frontierBlocks :: Simple Lens (BlockSeq ids) (Seq.Seq (Block PPC ids))
frontierBlocks = lens _frontierBlocks (\s v -> s { _frontierBlocks = v })

------------------------------------------------------------------------
-- PreBlock

data PreBlock ids = PreBlock { pBlockIndex :: !Word64
                             , pBlockAddr  :: !(MM.MemSegmentOff 64)
                             -- ^ Starting address of function in preblock.
                             , _pBlockStmts :: !(Seq.Seq (Stmt PPC ids))
                             , _pBlockState :: !(RegState PPCReg (Value PPC ids))
                             , pBlockApps  :: !(MapF.MapF (App (Value PPC ids)) (Assignment PPC ids))
                             }

pBlockStmts :: Simple Lens (PreBlock ids) (Seq.Seq (Stmt PPC ids))
pBlockStmts = lens _pBlockStmts (\s v -> s { _pBlockStmts = v })

pBlockState :: Simple Lens (PreBlock ids) (RegState PPCReg (Value PPC ids))
pBlockState = lens _pBlockState (\s v -> s { _pBlockState = v })

------------------------------------------------------------------------
-- GenState

data GenState w s ids = GenState { assignIdGen :: !(NC.NonceGenerator (ST s) ids)
                                 , blockSeq :: !(BlockSeq ids)
                                 , _blockState :: !(PreBlock ids)
                                 , genAddr :: !(MM.MemSegmentOff w)
                                 }

blockState :: Simple Lens (GenState w s ids) (PreBlock ids)
blockState = lens _blockState (\s v -> s { _blockState = v })

curPPCState :: Simple Lens (GenState w s ids) (RegState PPCReg (Value PPC ids))
curPPCState = blockState . pBlockState

------------------------------------------------------------------------
-- PPCGenerator

newtype PPCGenerator w s ids a = PPCGenerator { runGen :: St.StateT (GenState w s ids) (ST s) a }
  deriving (Monad,
            Functor,
            Applicative,
            St.MonadState (GenState w s ids))

-- Given a stateful computation on the underlying GenState, create a PPCGenerator
-- that runs that same computation.
modGenState :: St.State (GenState w s ids) a -> PPCGenerator w s ids a
modGenState m = PPCGenerator $ St.StateT $ \genState -> do
  return $ St.runState m genState

addStmt :: Stmt PPC ids -> PPCGenerator w s ids ()
addStmt stmt = (blockState . pBlockStmts) %= (Seq.|> stmt)

newAssignId :: PPCGenerator w s ids (AssignId ids tp)
newAssignId = do
  nonceGen <- St.gets assignIdGen
  n <- liftST $ NC.freshNonce nonceGen
  return (AssignId n)

liftST :: ST s a -> PPCGenerator w s ids a
liftST = PPCGenerator . lift

addAssignment :: AssignRhs PPC ids tp
              -> PPCGenerator w s ids (Assignment PPC ids tp)
addAssignment rhs = do
  l <- newAssignId
  let a = Assignment l rhs
  addStmt $ AssignStmt a
  return a

getReg :: PPCReg tp -> PPCGenerator w s ids (Expr ids tp)
getReg r = PPCGenerator $ St.StateT $ \genState -> do
  let expr = ValueExpr (genState ^. blockState ^. pBlockState ^. boundValue r)
  return (expr, genState)

<<<<<<< HEAD
setReg :: PPCReg tp -> Value PPC ids tp -> PPCGenerator w s ids ()
setReg = undefined

disassembleFn :: proxy ppc -> MM.Memory (ArchAddrWidth ppc)
              -> NC.NonceGenerator (ST ids) ids
              -> ArchSegmentOff ppc
              -> ArchAddrWord ppc
              -> MA.AbsBlockState (ArchReg ppc)
              -- ^ NOTE: We are leaving the type function ArchReg here because
              -- we need to generalize over PPC64 vs PPC32
              -> ST ids ([Block ppc ids], MM.MemWord (ArchAddrWidth ppc), Maybe String)
disassembleFn = undefined

preserveRegAcrossSyscall :: proxy ppc -> ArchReg ppc tp -> Bool
preserveRegAcrossSyscall = undefined

mkInitialAbsState :: proxy ppc -> MM.Memory (RegAddrWidth (ArchReg ppc))
                  -> ArchSegmentOff ppc
                  -> MA.AbsBlockState (ArchReg ppc)
mkInitialAbsState = undefined

absEvalArchFn :: proxy ppc -> AbsProcessorState (ArchReg ppc) ids
              -> ArchFn ppc (Value ppc ids) tp
              -> AbsValue (RegAddrWidth (ArchReg ppc)) tp
absEvalArchFn = undefined

absEvalArchStmt :: proxy ppc -> AbsProcessorState (ArchReg ppc) ids
                -> ArchStmt ppc ids
                -> AbsProcessorState (ArchReg ppc) ids
absEvalArchStmt = undefined

postCallAbsState :: proxy ppc -> AbsBlockState (ArchReg ppc)
                 -> ArchSegmentOff ppc
                 -> AbsBlockState (ArchReg ppc)
postCallAbsState = undefined

identifyCall :: proxy ppc -> MM.Memory (ArchAddrWidth ppc)
             -> [Stmt ppc ids]
             -> RegState (ArchReg ppc) (Value ppc ids)
             -> Maybe (Seq.Seq (Stmt ppc ids), ArchSegmentOff ppc)
identifyCall = undefined

identifyReturn :: proxy ppc -> [Stmt ppc ids]
               -> RegState (ArchReg ppc) (Value ppc ids)
               -> Maybe [Stmt ppc ids]
identifyReturn = undefined

rewriteArchFn :: proxy ppc -> ArchFn ppc (Value ppc src) tp
              -> Rewriter ppc src tgt (Value ppc tgt tp)
rewriteArchFn = undefined

rewriteArchStmt :: proxy ppc -> ArchStmt ppc src
                -> Rewriter ppc src tgt ()
rewriteArchStmt = undefined

rewriteArchTermStmt :: proxy ppc -> ArchTermStmt ppc src
                    -> Rewriter ppc src tgt (ArchTermStmt ppc tgt)
rewriteArchTermStmt = undefined

=======
>>>>>>> 4d9c7cd0
archDemandContext :: proxy ppc -> MDS.DemandContext ppc ids
archDemandContext = undefined

-- | NOTE: There isn't necessarily one answer for this.  This will need to turn
-- into a function.  With PIC jump tables, it can be smaller than the native size.
jumpTableEntrySize :: proxy ppc -> MM.MemWord (ArchAddrWidth ppc)
jumpTableEntrySize = undefined

ppc64_linux_info :: MI.ArchitectureInfo PPC64.PPC
ppc64_linux_info = ppc_linux_info (Proxy @PPC64.PPC)

ppc32_linux_info :: MI.ArchitectureInfo PPC32.PPC
ppc32_linux_info = ppc_linux_info (Proxy @PPC32.PPC)

ppc_linux_info :: proxy ppc -> MI.ArchitectureInfo ppc
ppc_linux_info proxy =
  MI.ArchitectureInfo { MI.withArchConstraints = undefined
                      , MI.archAddrWidth = undefined
                      , MI.archEndianness = MM.BigEndian
                      , MI.jumpTableEntrySize = jumpTableEntrySize proxy
                      , MI.disassembleFn = disassembleFn proxy
                      , MI.preserveRegAcrossSyscall = preserveRegAcrossSyscall proxy
                      , MI.mkInitialAbsState = mkInitialAbsState proxy
                      , MI.absEvalArchFn = absEvalArchFn proxy
                      , MI.absEvalArchStmt = absEvalArchStmt proxy
                      , MI.postCallAbsState = postCallAbsState proxy
                      , MI.identifyCall = identifyCall proxy
                      , MI.identifyReturn = identifyReturn proxy
                      , MI.rewriteArchFn = rewriteArchFn proxy
                      , MI.rewriteArchStmt = rewriteArchStmt proxy
                      , MI.rewriteArchTermStmt = rewriteArchTermStmt proxy
                      , MI.archDemandContext = archDemandContext proxy
                      }<|MERGE_RESOLUTION|>--- conflicted
+++ resolved
@@ -1,8 +1,10 @@
 {-# LANGUAGE DataKinds #-}
 {-# LANGUAGE GADTs #-}
 {-# LANGUAGE GeneralizedNewtypeDeriving #-}
+{-# LANGUAGE KindSignatures #-}
 {-# LANGUAGE ScopedTypeVariables #-}
 {-# LANGUAGE TypeApplications #-}
+
 module Data.Macaw.PPC (
   ppc_linux_info,
   ppc32_linux_info,
@@ -25,6 +27,7 @@
 import qualified Data.Macaw.CFG.DemandSet as MDS
 import Data.Macaw.CFG.Rewriter
 import qualified Data.Macaw.Memory as MM
+import Data.Macaw.Types
 import qualified Data.Parameterized.Map as MapF
 import qualified Data.Parameterized.Nonce as NC
 import qualified Dismantle.PPC as D
@@ -59,6 +62,13 @@
 data Expr ids tp where
   ValueExpr :: !(Value PPC ids tp) -> Expr ids tp
   AppExpr   :: !(App (Expr ids) tp) -> Expr ids tp
+
+------------------------------------------------------------------------
+-- Location
+
+data Location addr (tp :: Type) where
+  MemoryAddr :: !addr -> !(MemRepr tp) -> Location addr tp
+  FullRegister :: !(PPCReg tp) -> Location addr tp
 
 ------------------------------------------------------------------------
 -- BlockSeq
@@ -150,68 +160,6 @@
   let expr = ValueExpr (genState ^. blockState ^. pBlockState ^. boundValue r)
   return (expr, genState)
 
-<<<<<<< HEAD
-setReg :: PPCReg tp -> Value PPC ids tp -> PPCGenerator w s ids ()
-setReg = undefined
-
-disassembleFn :: proxy ppc -> MM.Memory (ArchAddrWidth ppc)
-              -> NC.NonceGenerator (ST ids) ids
-              -> ArchSegmentOff ppc
-              -> ArchAddrWord ppc
-              -> MA.AbsBlockState (ArchReg ppc)
-              -- ^ NOTE: We are leaving the type function ArchReg here because
-              -- we need to generalize over PPC64 vs PPC32
-              -> ST ids ([Block ppc ids], MM.MemWord (ArchAddrWidth ppc), Maybe String)
-disassembleFn = undefined
-
-preserveRegAcrossSyscall :: proxy ppc -> ArchReg ppc tp -> Bool
-preserveRegAcrossSyscall = undefined
-
-mkInitialAbsState :: proxy ppc -> MM.Memory (RegAddrWidth (ArchReg ppc))
-                  -> ArchSegmentOff ppc
-                  -> MA.AbsBlockState (ArchReg ppc)
-mkInitialAbsState = undefined
-
-absEvalArchFn :: proxy ppc -> AbsProcessorState (ArchReg ppc) ids
-              -> ArchFn ppc (Value ppc ids) tp
-              -> AbsValue (RegAddrWidth (ArchReg ppc)) tp
-absEvalArchFn = undefined
-
-absEvalArchStmt :: proxy ppc -> AbsProcessorState (ArchReg ppc) ids
-                -> ArchStmt ppc ids
-                -> AbsProcessorState (ArchReg ppc) ids
-absEvalArchStmt = undefined
-
-postCallAbsState :: proxy ppc -> AbsBlockState (ArchReg ppc)
-                 -> ArchSegmentOff ppc
-                 -> AbsBlockState (ArchReg ppc)
-postCallAbsState = undefined
-
-identifyCall :: proxy ppc -> MM.Memory (ArchAddrWidth ppc)
-             -> [Stmt ppc ids]
-             -> RegState (ArchReg ppc) (Value ppc ids)
-             -> Maybe (Seq.Seq (Stmt ppc ids), ArchSegmentOff ppc)
-identifyCall = undefined
-
-identifyReturn :: proxy ppc -> [Stmt ppc ids]
-               -> RegState (ArchReg ppc) (Value ppc ids)
-               -> Maybe [Stmt ppc ids]
-identifyReturn = undefined
-
-rewriteArchFn :: proxy ppc -> ArchFn ppc (Value ppc src) tp
-              -> Rewriter ppc src tgt (Value ppc tgt tp)
-rewriteArchFn = undefined
-
-rewriteArchStmt :: proxy ppc -> ArchStmt ppc src
-                -> Rewriter ppc src tgt ()
-rewriteArchStmt = undefined
-
-rewriteArchTermStmt :: proxy ppc -> ArchTermStmt ppc src
-                    -> Rewriter ppc src tgt (ArchTermStmt ppc tgt)
-rewriteArchTermStmt = undefined
-
-=======
->>>>>>> 4d9c7cd0
 archDemandContext :: proxy ppc -> MDS.DemandContext ppc ids
 archDemandContext = undefined
 
