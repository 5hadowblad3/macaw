{-# Language GADTs #-}
{-# Language RankNTypes #-}
{-# Language KindSignatures #-}
{-# Language LambdaCase #-}
{-# Language DataKinds #-}
{-# Language TypeApplications #-}
{-# Language TypeFamilies #-}
{-# Language TypeOperators #-}
{-# Language ScopedTypeVariables #-}
{-# Language EmptyCase #-}
{-# Language MultiWayIf #-}
{-# Language PatternGuards #-}
{-# Language PatternSynonyms #-}
{-# Language RecordWildCards #-}
{-# Language FlexibleContexts #-}
module Data.Macaw.X86.Crucible
  ( -- * Uninterpreted functions
    SymFuns(..), newSymFuns

    -- * Instruction interpretation
  , funcSemantics
  , stmtSemantics
  , termSemantics

    -- * Atom wrapper
  , AtomWrapper(..)
  , liftAtomMap
  , liftAtomTrav
  , liftAtomIn



  ) where

import           Control.Lens ((^.))
import           Data.Bits hiding (xor)
import           Data.Kind ( Type )
import           Data.Parameterized.Context.Unsafe (empty,extend)
import           Data.Parameterized.NatRepr
import           Data.Parameterized.Utils.Endian (Endian(..))
import qualified Data.Parameterized.Vector as PV
import           Data.Semigroup
import           Data.Word (Word8)
import           GHC.TypeLits (KnownNat)
import           Text.PrettyPrint.ANSI.Leijen hiding ( (<$>), (<>), empty )

import           What4.Interface hiding (IsExpr)
import           What4.InterpretedFloatingPoint
import           What4.Symbol (userSymbol)

import           Lang.Crucible.Backend (IsSymInterface)
import           Lang.Crucible.CFG.Expr
import qualified Lang.Crucible.Simulator.Evaluation as C
import           Lang.Crucible.Simulator.ExecutionTree
import           Lang.Crucible.Simulator.Intrinsics (IntrinsicTypes)
import           Lang.Crucible.Simulator.RegMap
import           Lang.Crucible.Syntax
import           Lang.Crucible.Types
import qualified Lang.Crucible.Vector as V

import           Lang.Crucible.LLVM.MemModel
                   (LLVMPointerType, projectLLVM_bv,
                    pattern LLVMPointerRepr, llvmPointer_bv)

import qualified Data.Macaw.Types as M
import           Data.Macaw.Symbolic.CrucGen (MacawExt)
import           Data.Macaw.Symbolic
import qualified Data.Macaw.X86 as M
import qualified Data.Macaw.X86.ArchTypes as M

import           Prelude


type S sym rtp bs r ctx =
  CrucibleState (MacawSimulatorState sym) sym (MacawExt M.X86_64) rtp bs r ctx

funcSemantics ::
  (IsSymInterface sym, ToCrucibleType mt ~ t) =>
  SymFuns sym ->
  M.X86PrimFn (AtomWrapper (RegEntry sym)) mt ->
  S sym rtp bs r ctx -> IO (RegValue sym t, S sym rtp bs r ctx)
funcSemantics fs x s = do let sym = Sym { symIface = s^.stateSymInterface
                                        , symTys   = s^.stateIntrinsicTypes
                                        , symFuns  = fs
                                        }
                          v <- pureSem sym x
                          return (v,s)

stmtSemantics :: (IsSymInterface sym)
              => SymFuns sym
              -> M.X86Stmt (AtomWrapper (RegEntry sym))
              -> S sym rtp bs r ctx
              -> IO (RegValue sym UnitType, S sym rtp bs r ctx)
stmtSemantics fs x s = error ("Symbolic execution semantics for x86 statements are not implemented yet: " <>
                              (show $ MC.ppArchStmt (liftAtomIn (pretty . regType)) x))

termSemantics :: (IsSymInterface sym)
              => SymFuns sym
              -> M.X86TermStmt ids
              -> S sym rtp bs r ctx
              -> IO (RegValue sym UnitType, S sym rtp bs r ctx)
termSemantics fs x s = error ("Symbolic execution semantics for x86 terminators are not implemented yet: " <>
                              (show $ MC.prettyF x))

data Sym s = Sym { symIface :: s
                 , symTys   :: IntrinsicTypes s
                 , symFuns  :: SymFuns s
                 }

data SymFuns s = SymFuns
  { fnAesEnc ::
      SymFn s (EmptyCtx ::> BaseBVType 128 ::> BaseBVType 128) (BaseBVType 128)
    -- ^ One round of AES

  , fnAesEncLast ::
      SymFn s (EmptyCtx ::> BaseBVType 128 ::> BaseBVType 128) (BaseBVType 128)
    -- ^ Last round of AES

  , fnClMul ::
      SymFn s (EmptyCtx ::> BaseBVType 64 ::> BaseBVType 64) (BaseBVType 128)
    -- ^ Carryless multiplication
  }


-- | Generate uninterpreted functions for some of the more complex instructions.
newSymFuns :: forall sym. IsSymInterface sym => sym -> IO (SymFuns sym)
newSymFuns s =
  do fnAesEnc     <- bin "aesEnc"
     fnAesEncLast <- bin "aesEncLast"
     fnClMul      <- bin "clMul"
     return SymFuns { .. }

  where
  bin :: ( KnownRepr BaseTypeRepr a
         , KnownRepr BaseTypeRepr b
         , KnownRepr BaseTypeRepr c
         ) =>
         String -> IO (SymFn sym (EmptyCtx ::> a ::> b) c)
  bin name = case userSymbol name of
               Right a -> freshTotalUninterpFn s a
                              (extend (extend empty knownRepr) knownRepr)
                              knownRepr
               Left _ -> fail "Invalid symbol name"

-- | Semantics for operations that do not affect Crucible's state directly.
pureSem :: (IsSymInterface sym) =>
  Sym sym   {- ^ Handle to the simulator -} ->
  M.X86PrimFn (AtomWrapper (RegEntry sym)) mt {- ^ Instruction -} ->
  IO (RegValue sym (ToCrucibleType mt)) -- ^ Resulting value
pureSem sym fn = do
  let symi = (symIface sym)
  case fn of
    M.CMPXCHG8B{} -> error "CMPXCHG8B"
    M.XGetBV {} -> error "XGetBV"
    M.ReadLoc {} -> error "ReadLoc"
    M.PShufb {} -> error "PShufb"
    M.MMXExtend {} -> error "MMXExtend"
    M.ReadFSBase    -> error " ReadFSBase"
    M.ReadGSBase    -> error "ReadGSBase"
    M.CPUID{}       -> error "CPUID"
    M.RDTSC{}       -> error "RDTSC"
    M.MemCmp{}      -> error "MemCmp"
    M.RepnzScas{}   -> error "RepnzScas"
<<<<<<< HEAD
    M.X86IDiv w n d -> sDiv sym w n d
    M.X86IRem w n d -> sRem sym w n d
    M.X86Div  w n d -> uDiv sym w n d
    M.X86Rem  w n d -> uRem sym w n d
=======
    M.X86IDiv {} -> error "X86IDiv"
    M.X86IRem {} -> error "X86IRem"
    M.X86Div w n d -> error "X86Div"
    M.X86Rem  {} -> error "X86Rem"
>>>>>>> 3f77e763
    M.X87_Extend{} ->  error "X87_Extend"
    M.X87_FAdd{} -> error "X87_FAdd"
    M.X87_FSub{} -> error "X87_FSub"
    M.X87_FMul{} -> error "X87_FMul"
    M.X87_FST {} -> error "X87_FST"
    M.VExtractF128 {} -> error "VExtractF128"

    M.SSE_VectorOp op n (tp :: M.SSE_FloatType (M.BVType w)) x y -> do
      let w = M.typeWidth tp
      vecOp2M sym BigEndian (natMultiply n w) w x y $ V.zipWithM $ \x' y' -> do
        x'' <- toValFloat' sym tp x'
        y'' <- toValFloat' sym tp y'
        fromValFloat' symi tp =<< case op of
          M.SSE_Add ->
            iFloatAdd @_ @(FloatInfoFromSSEType (M.BVType w)) symi RNE x'' y''
          M.SSE_Sub ->
            iFloatSub @_ @(FloatInfoFromSSEType (M.BVType w)) symi RNE x'' y''
          M.SSE_Mul ->
            iFloatMul @_ @(FloatInfoFromSSEType (M.BVType w)) symi RNE x'' y''
          M.SSE_Div ->
            iFloatDiv @_ @(FloatInfoFromSSEType (M.BVType w)) symi RNE x'' y''
          M.SSE_Min ->
            iFloatMin @_ @(FloatInfoFromSSEType (M.BVType w)) symi x'' y''
          M.SSE_Max ->
            iFloatMax @_ @(FloatInfoFromSSEType (M.BVType w)) symi x'' y''
          M.SSE_Sqrt ->
            iFloatSqrt @_ @(FloatInfoFromSSEType (M.BVType w)) symi RTP x''
    M.SSE_CMPSX op (tp :: M.SSE_FloatType tp) x y -> do
      x' <- toValFloat symi tp x
      y' <- toValFloat symi tp y
      res <- case op of
        M.EQ_OQ -> iFloatFpEq @_ @(FloatInfoFromSSEType tp) symi x' y'
        M.LT_OS -> iFloatLt @_ @(FloatInfoFromSSEType tp) symi x' y'
        M.LE_OS -> iFloatLe @_ @(FloatInfoFromSSEType tp) symi x' y'
        M.UNORD_Q -> do
          x_is_nan <- iFloatIsNaN @_ @(FloatInfoFromSSEType tp) symi x'
          y_is_nan <- iFloatIsNaN @_ @(FloatInfoFromSSEType tp) symi y'
          orPred symi x_is_nan y_is_nan
        M.NEQ_UQ ->
          notPred symi =<< iFloatFpEq @_ @(FloatInfoFromSSEType tp) symi x' y'
        M.NLT_US ->
          notPred symi =<< iFloatLt @_ @(FloatInfoFromSSEType tp) symi x' y'
        M.NLE_US ->
          notPred symi =<< iFloatLe @_ @(FloatInfoFromSSEType tp) symi x' y'
        M.ORD_Q -> do
          x_is_nan <- iFloatIsNaN @_ @(FloatInfoFromSSEType tp) symi x'
          y_is_nan <- iFloatIsNaN @_ @(FloatInfoFromSSEType tp) symi y'
          notPred symi =<< orPred symi x_is_nan y_is_nan
      case tp of
        M.SSE_Single -> do
          zeros <- minUnsignedBV symi knownNat
          ones  <- maxUnsignedBV symi knownNat
          llvmPointer_bv symi =<< bvIte symi res ones zeros
        M.SSE_Double -> do
          zeros <- minUnsignedBV symi knownNat
          ones  <- maxUnsignedBV symi knownNat
          llvmPointer_bv symi =<< bvIte symi res ones zeros
    M.SSE_UCOMIS (tp :: M.SSE_FloatType tp) x y -> do
      x' <- toValFloat symi tp x
      y' <- toValFloat symi tp y
      is_eq <- iFloatFpEq @_ @(FloatInfoFromSSEType tp) symi x' y'
      is_lt <- iFloatLt @_ @(FloatInfoFromSSEType tp) symi x' y'
      x_is_nan <- iFloatIsNaN @_ @(FloatInfoFromSSEType tp) symi x'
      y_is_nan <- iFloatIsNaN @_ @(FloatInfoFromSSEType tp) symi y'
      is_unord <- orPred symi x_is_nan y_is_nan
      zf <- orPred symi is_eq is_unord
      cf <- orPred symi is_lt is_unord
      let pf = is_unord
      return $ empty `extend` (RV zf) `extend` (RV pf) `extend` (RV cf)
    M.SSE_CVTSS2SD x ->
      fromValFloat symi M.SSE_Double
        =<< iFloatCast @_ @DoubleFloat @SingleFloat symi knownRepr RNE
        =<< toValFloat symi M.SSE_Single x
    M.SSE_CVTSD2SS x ->
      fromValFloat symi M.SSE_Single
        =<< iFloatCast @_ @SingleFloat @DoubleFloat symi knownRepr RNE
        =<< toValFloat symi M.SSE_Double x
    M.SSE_CVTSI2SX tp _ x ->
      fromValFloat symi tp
        =<< iSBVToFloat symi (floatInfoFromSSEType tp) RNE
        =<< toValBV symi x
    M.SSE_CVTTSX2SI w (tp :: M.SSE_FloatType tp) x ->
      llvmPointer_bv symi
        =<< iFloatToSBV @_ @_ @(FloatInfoFromSSEType tp) symi w RTZ
        =<< toValFloat symi tp x

    M.EvenParity x0 ->
      do x <- getBitVal (symIface sym) x0
         evalE sym $ app $ Not $ foldr1 xor [ bvTestBit x i | i <- [ 0 .. 7 ] ]
      where xor a b = app (BoolXor a b)

    M.VOp1 w op1 x ->
      case op1 of
        M.VShiftL n -> vecOp1 sym BigEndian w n8 x
                        (V.shiftL (fromIntegral n) (bv 0))

        M.VShiftR n -> vecOp1 sym BigEndian w n8 x
                        (V.shiftR (fromIntegral n) (bv 0))

        M.VShufD mask -> vecOp1 sym LittleEndian w n32 x $ \xs ->
          divExact (V.length xs) n4 $ \i ->
            V.join n4 $ fmap (shuffleD mask)
                      $ V.split i n4 xs

    M.VOp2 w op2 x y ->
      case op2 of
        M.VPOr   -> bitOp2 sym x y (BVOr w)
        M.VPXor  -> bitOp2 sym x y (BVXor w)
        M.VPAnd  -> bitOp2 sym x y (BVAnd w)

        M.VPAlignR s -> vecOp2 sym BigEndian w n8 x y $ \xs ys ->
          divExact (V.length xs) n16 $ \i ->
              V.join n16 $ V.zipWith (vpalign s)
                                     (V.split i n16 xs)
                                     (V.split i n16 ys)

        M.VPShufB -> vecOp2 sym LittleEndian w n8 x y $ \xs ys ->
          divExact (V.length xs) n16 $ \i ->
            V.join n16 $ V.zipWith shuffleB
                                   (V.split i n16 xs)
                                   (V.split i n16 ys)

        M.VPCLMULQDQ i -> unpack2 (symIface sym) LittleEndian w n64 x y $
          \xs ys ->
          case testEquality (V.length xs) n2 of
            Just Refl ->
              do let v1 = if i `testBit` 0 then V.elemAt n1 xs
                                           else V.elemAt n0 xs
                     v2 = if i `testBit` 4 then V.elemAt n1 ys
                                           else V.elemAt n0 ys

                 x1 <- evalE sym v1
                 x2 <- evalE sym v2
                 let f  = fnClMul (symFuns sym)
                     ps = extend (extend empty x2) x1
                 llvmPointer_bv (symIface sym) =<<
                                  applySymFn (symIface sym) f ps

            _ -> fail "Unepected size for VPCLMULQDQ"

        M.VPUnpackLQDQ -> vecOp2 sym LittleEndian w (knownNat @64) x y $
          \xs ys -> let n = V.length xs
                    in case mul2Plus n of
                         Refl -> V.take n (PV.interleave xs ys)


        M.VAESEnc
          | Just Refl <- testEquality w n128 ->
            do let f = fnAesEnc (symFuns sym)
                   s = symIface sym
               state <- toValBV s x
               key   <- toValBV s y
               let ps = extend (extend empty state) key
               llvmPointer_bv s =<< applySymFn s f ps
          | otherwise -> fail "Unexpecte size for AESEnc"

        M.VAESEncLast
          | Just Refl <- testEquality w n128 ->
            do let f = fnAesEncLast (symFuns sym)
                   s = symIface sym
               state <- toValBV s x
               key   <- toValBV s y
               let ps     = extend (extend empty state) key
               llvmPointer_bv s =<< applySymFn s f ps
          | otherwise -> fail "Unexpecte size for AESEncLast"






    M.PointwiseShiftL elNum elSz shSz bits amt ->
      do amt' <- getBitVal (symIface sym) amt
         vecOp1 sym LittleEndian (natMultiply elNum elSz) elSz bits $ \xs ->
              fmap (\x -> bvShiftL elSz shSz x amt') xs

    M.Pointwise2 elNum elSz op v1 v2 ->
      vecOp2 sym LittleEndian (natMultiply elNum elSz) elSz v1 v2 $ \xs ys ->
        V.zipWith (semPointwise op elSz) xs ys

    M.VInsert elNum elSz vec el i ->
      do e <- getBitVal (symIface sym) el
         vecOp1 sym LittleEndian (natMultiply elNum elSz) elSz vec $ \xs ->
           case mulCancelR elNum (V.length xs) elSz of
             Refl -> V.insertAt i e xs


semPointwise :: (1 <= w) =>
  M.AVXPointWiseOp2 -> NatRepr w ->
    E sym (BVType w) -> E sym (BVType w) -> E sym (BVType w)
semPointwise op w x y =
  case op of
    M.PtAdd -> app (BVAdd w x y)
    M.PtSub -> app (BVSub w x y)

-- | Assumes big-endian split
-- See `vpalign` Intel instruction.
vpalign :: Word8 ->
           V.Vector 16 (E sym (BVType 8)) ->
           V.Vector 16 (E sym (BVType 8)) ->
           V.Vector 16 (E sym (BVType 8))
vpalign i xs ys =
  V.slice n16 n16 (V.shiftR (fromIntegral i) (bv 0) (V.append xs ys))

-- | Shuffling with a mask.
-- See `vpshufd` Intel instruction.
shuffleD :: Word8 -> V.Vector 4 (E sym (BVType 32)) ->
                    V.Vector 4 (E sym (BVType 32))
shuffleD w = V.shuffle getField
  where
  -- Every 2 bits correspond to an index in the input.
  getField x = fromIntegral ((w `shiftR` (2 * x)) .&. 0x03)

-- | See `vpshufb` Intel instruction.
shuffleB :: V.Vector 16 (E sym (BVType 8)) {- ^ Input data -} ->
            V.Vector 16 (E sym (BVType 8)) {- ^ Indexes    -} ->
            V.Vector 16 (E sym (BVType 8))
shuffleB xs is = fmap lkp is
  where
  lkp i = app (BVIte (bvTestBit i 7) knownNat
              (bv 0)
              (bvLookup xs (app $ BVTrunc n4 knownNat i)))

--------------------------------------------------------------------------------

-- | Performs a simple unsigned division operation.
--
-- The x86 numerator is twice the size as the denominator.
--
-- This function is only reponsible for the dividend (not any
-- remainder--see uRem for that), and any divide-by-zero exception was
-- already handled via an Assert.
uDiv :: ( IsSymInterface sym ) =>
         Sym sym
      -> M.RepValSize w
      -> AtomWrapper (RegEntry sym) (M.BVType (w + w))
      -> AtomWrapper (RegEntry sym) (M.BVType w)
      -> IO (RegValue sym (LLVMPointerType w))
uDiv sym repsz n d = do
  let dw = M.typeWidth $ M.repValSizeMemRepr repsz
  withAddLeq dw dw $ \nw ->
    case testLeq n1 nw of
      Just LeqProof ->
        divOp sym nw n dw d BVUdiv
      Nothing -> error "uDiv unable to verify numerator is >= 1 bit"

-- | Performs a simple unsigned division operation.
--
-- The x86 numerator is twice the size as the denominator.
--
-- This function is only reponsible for the remainder (the dividend is
-- computed separately by uDiv), and any divide-by-zero exception was
-- already handled via an Assert.
uRem :: ( IsSymInterface sym ) =>
         Sym sym
      -> M.RepValSize w
      -> AtomWrapper (RegEntry sym) (M.BVType (w + w))
      -> AtomWrapper (RegEntry sym) (M.BVType w)
      -> IO (RegValue sym (LLVMPointerType w))
uRem sym repsz n d = do
  let dw = M.typeWidth $ M.repValSizeMemRepr repsz
  withAddLeq dw dw $ \nw ->
    case testLeq n1 nw of
      Just LeqProof ->
        divOp sym nw n dw d BVUrem
      Nothing -> error "uRem unable to verify numerator is >= 1 bit"

-- | Performs a simple signed division operation.
--
-- The x86 numerator is twice the size as the denominator.
--
-- This function is only reponsible for the dividend (not any
-- remainder--see sRem for that), and any divide-by-zero exception was
-- already handled via an Assert.
sDiv :: ( IsSymInterface sym ) =>
         Sym sym
      -> M.RepValSize w
      -> AtomWrapper (RegEntry sym) (M.BVType (w + w))
      -> AtomWrapper (RegEntry sym) (M.BVType w)
      -> IO (RegValue sym (LLVMPointerType w))
sDiv sym repsz n d = do
  let dw = M.typeWidth $ M.repValSizeMemRepr repsz
  withAddLeq dw dw $ \nw ->
    case testLeq n1 nw of
      Just LeqProof ->
        divOp sym nw n dw d BVSdiv
      Nothing -> error "sDiv unable to verify numerator is >= 1 bit"

-- | Performs a simple signed division operation.
--
-- The x86 numerator is twice the size as the denominator.
--
-- This function is only reponsible for the remainder (the dividend is
-- computed separately by sDiv), and any divide-by-zero exception was
-- already handled via an Assert.
sRem :: ( IsSymInterface sym ) =>
         Sym sym
      -> M.RepValSize w
      -> AtomWrapper (RegEntry sym) (M.BVType (w + w))
      -> AtomWrapper (RegEntry sym) (M.BVType w)
      -> IO (RegValue sym (LLVMPointerType w))
sRem sym repsz n d = do
  let dw = M.typeWidth $ M.repValSizeMemRepr repsz
  withAddLeq dw dw $ \nw ->
    case testLeq n1 nw of
      Just LeqProof ->
        divOp sym nw n dw d BVSrem
      Nothing -> error "sRem unable to verify numerator is >= 1 bit"

-- | Common function for division and remainder computation for both
-- signed and unsigned BV expressions.
--
-- The x86 numerator is twice the size as the denominator, so
-- zero-extend the denominator, perform the division, then truncate
-- the result.
divOp :: ( IsSymInterface sym
         , 1 <= (w + w)
         , w <= (w + w)
         ) =>
         Sym sym
      -> NatRepr (w + w)
      -> AtomWrapper (RegEntry sym) (M.BVType (w + w))
      -> NatRepr w
      -> AtomWrapper (RegEntry sym) (M.BVType w)
      -> (NatRepr (w + w) -> E sym (BVType (w + w)) -> E sym (BVType (w + w)) -> App () (E sym) (BVType (w + w)))
      -> IO (RegValue sym (LLVMPointerType w))
divOp sym nw n' dw d' op = do
  let symi = symIface sym
  n <- getBitVal symi n'
  d <- getBitVal symi d'
  case testLeq n1 dw of
    Just LeqProof ->
      case testLeq (incNat dw) nw of
        Just LeqProof ->
          llvmPointer_bv symi =<< (evalE sym
                                  -- (assertExpr (app $ BVEq dw (app $ BVLit dw 0)
                                   (app $ BVTrunc dw nw $ app $ op nw (app $ BVZext nw dw d) n))
                                   -- "must not be zero"
                                   -- )
                                  -- )
        Nothing -> error "divOp unable to prove numerator size > denominator size + 1"
    Nothing -> error "divOp unable to prove denominator size > 1 bit"


--------------------------------------------------------------------------------
divExact ::
  NatRepr n ->
  NatRepr x ->
  (forall i. ((i * x) ~ n, 1 <= i) => NatRepr i -> k) ->
  k
divExact n x k = withDivModNat n x $ \i r ->
  case testEquality r n0 of
    Just Refl ->
      case testLeq n1 i of
        Just LeqProof -> k i
        Nothing       -> error "divExact: 0 input"
    Nothing -> error "divExact: not a multiple of 16"


vecOp1 :: (IsSymInterface sym, 1 <= c) =>
  Sym sym     {- ^ Simulator -} ->
  Endian      {- ^ How to split-up the bit-vector -} ->
  NatRepr w   {- ^ Total width of the bit-vector -} ->
  NatRepr c   {- ^ Width of individual elements -} ->
  AtomWrapper (RegEntry sym) (M.BVType w) {- ^ The input value -} ->
  (forall n. (1 <= n, (n * c) ~ w) =>
     V.Vector n (E sym (BVType c)) -> V.Vector n (E sym (BVType c)))
  {- ^ Definition of operation -} ->
  IO (RegValue sym (LLVMPointerType w)) -- ^ The final result.
vecOp1 sym endian totLen elLen x f =
  unpack (symIface sym) endian totLen elLen x $ \v ->
  llvmPointer_bv (symIface sym) =<< evalE sym (V.toBV endian elLen (f v))


vecOp2 :: (IsSymInterface sym, 1 <= c) =>
  Sym sym     {- ^ Simulator -} ->
  Endian      {- ^ How to split-up the bit-vector -} ->
  NatRepr w   {- ^ Total width of the bit-vector -} ->
  NatRepr c   {- ^ Width of individual elements -} ->
  AtomWrapper (RegEntry sym) (M.BVType w) {- ^ Input value 1 -} ->
  AtomWrapper (RegEntry sym) (M.BVType w) {- ^ Input value 2 -} ->
  (forall n. (1 <= n, (n * c) ~ w) =>
     V.Vector n (E sym (BVType c)) ->
     V.Vector n (E sym (BVType c)) ->
     V.Vector n (E sym (BVType c))) {- ^ Definition of operation -} ->
  IO (RegValue sym (LLVMPointerType w)) -- ^ The final result.
vecOp2 sym endian totLen elLen x y f =
  unpack2 (symIface sym) endian totLen elLen x y $ \u v ->
  llvmPointer_bv (symIface sym) =<< evalE sym (V.toBV endian elLen (f u v))

vecOp2M
  :: (IsSymInterface sym, 1 <= c)
  => Sym sym   {- ^ Simulator -}
  -> Endian    {- ^ How to split-up the bit-vector -}
  -> NatRepr w {- ^ Total width of the bit-vector -}
  -> NatRepr c {- ^ Width of individual elements -}
  -> AtomWrapper (RegEntry sym) (M.BVType w) {- ^ Input value 1 -}
  -> AtomWrapper (RegEntry sym) (M.BVType w) {- ^ Input value 2 -}
  -> (  forall n
      . (1 <= n, (n * c) ~ w)
     => V.Vector n (E sym (BVType c))
     -> V.Vector n (E sym (BVType c))
     -> IO (V.Vector n (E sym (BVType c)))
     ) {- ^ Definition of operation -}
  -> IO (RegValue sym (LLVMPointerType w)) -- ^ The final result.
vecOp2M sym endian totLen elLen x y f =
  unpack2 (symIface sym) endian totLen elLen x y $ \u v ->
    llvmPointer_bv (symIface sym)
      =<< evalE sym
      =<< (V.toBV endian elLen <$> f u v)

bitOp2 :: (IsSymInterface sym) =>
  Sym sym                                 {- ^ The simulator -} ->
  AtomWrapper (RegEntry sym) (M.BVType w) {- ^ Input 1 -} ->
  AtomWrapper (RegEntry sym) (M.BVType w) {- ^ Input 2 -} ->
  (E sym (BVType w) -> E sym (BVType w) -> App () (E sym) (BVType w))
                                          {- ^ The definition of the operation -} ->
  IO (RegValue sym (LLVMPointerType w))   {- ^ The result -}
bitOp2 sym x y f =
  do let s = symIface sym
     x' <- getBitVal s x
     y' <- getBitVal s y
     llvmPointer_bv s =<< evalE sym (app (f x' y'))


-- | Split up a bit-vector into a vector.
-- Even though X86 is little endian for memory accesses, this function
-- is parameterized by endianness, as some instructions are more naturally
-- expressed by splitting big-endian-wise (e.g., shifts)
unpack ::
  (1 <= c, IsSymInterface sym) =>
  sym ->
  Endian ->
  NatRepr w                               {- ^ Original length -} ->
  NatRepr c                               {- ^ Size of each chunk -} ->
  AtomWrapper (RegEntry sym) (M.BVType w) {- ^ Input value -} ->
  (forall n. (1 <= n, (n * c) ~ w) => V.Vector n (E sym (BVType c)) -> IO a) ->
  IO a
unpack sym e w c v k = divExact w c $ \n ->
  do b <- getBitVal sym v
     k (V.fromBV e n c b)

-- | Split up two bit-vectors into sub-chunks.
unpack2 ::
  (1 <= c, IsSymInterface sym) =>
  sym ->
  Endian ->
  NatRepr w ->
  NatRepr c ->
  AtomWrapper (RegEntry sym) (M.BVType w) ->
  AtomWrapper (RegEntry sym) (M.BVType w) ->
  (forall n. (1 <= n, (n * c) ~ w) =>
      V.Vector n (E sym (BVType c)) ->
      V.Vector n (E sym (BVType c)) ->
      IO a) ->
  IO a
unpack2 sym e w c v1 v2 k =
  divExact w c $ \n ->
    do v1' <- getBitVal sym v1
       v2' <- getBitVal sym v2
       k (V.fromBV e n c v1') (V.fromBV e n c v2')




-- XXX: Do we want to be strict here (i.e., asserting that the thing is
-- not a pointer, or should be lenent, i.e., return an undefined value?)
getBitVal ::
  IsSymInterface sym =>
  sym ->
  AtomWrapper (RegEntry sym) (M.BVType w) ->
  IO (E sym (BVType w))
getBitVal sym (AtomWrapper x) =
  do v <- projectLLVM_bv sym (regValue x)
     case regType x of
       LLVMPointerRepr w -> return (ValBV w v)
       _ -> error "getBitVal: impossible"

toValBV ::
  IsSymInterface sym =>
  sym ->
  AtomWrapper (RegEntry sym) (M.BVType w) ->
  IO (RegValue sym (BVType w))
toValBV sym (AtomWrapper x) = projectLLVM_bv sym (regValue x)

type family FloatInfoFromSSEType (tp :: M.Type) :: FloatInfo where
  FloatInfoFromSSEType (M.BVType 32) = SingleFloat
  FloatInfoFromSSEType (M.BVType 64) = DoubleFloat

floatInfoFromSSEType
  :: M.SSE_FloatType tp -> FloatInfoRepr (FloatInfoFromSSEType tp)
floatInfoFromSSEType = \case
  M.SSE_Single -> knownRepr
  M.SSE_Double -> knownRepr

toValFloat
  :: IsSymInterface sym
  => sym
  -> M.SSE_FloatType tp
  -> AtomWrapper (RegEntry sym) tp
  -> IO (RegValue sym (FloatType (FloatInfoFromSSEType tp)))
toValFloat sym tp (AtomWrapper x) =
  case tp of
    M.SSE_Single ->
      iFloatFromBinary sym SingleFloatRepr =<< projectLLVM_bv sym (regValue x)
    M.SSE_Double ->
      iFloatFromBinary sym DoubleFloatRepr =<< projectLLVM_bv sym (regValue x)

toValFloat'
  :: IsSymInterface sym
  => Sym sym
  -> M.SSE_FloatType (M.BVType w)
  -> E sym (BVType w)
  -> IO (RegValue sym (FloatType (FloatInfoFromSSEType (M.BVType w))))
toValFloat' sym tp x =
  case tp of
    M.SSE_Single ->
      iFloatFromBinary (symIface sym) SingleFloatRepr =<< evalE sym x
    M.SSE_Double ->
      iFloatFromBinary (symIface sym) DoubleFloatRepr =<< evalE sym x

fromValFloat
  :: IsSymInterface sym
  => sym
  -> M.SSE_FloatType tp
  -> RegValue sym (FloatType (FloatInfoFromSSEType tp))
  -> IO (RegValue sym (ToCrucibleType tp))
fromValFloat sym tp x =
  case tp of
    M.SSE_Single -> llvmPointer_bv sym =<< iFloatToBinary sym SingleFloatRepr x
    M.SSE_Double -> llvmPointer_bv sym =<< iFloatToBinary sym DoubleFloatRepr x

fromValFloat'
  :: IsSymInterface sym
  => sym
  -> M.SSE_FloatType (M.BVType w)
  -> RegValue sym (FloatType (FloatInfoFromSSEType (M.BVType w)))
  -> IO (E sym (BVType w))
fromValFloat' sym tp x =
  case tp of
    M.SSE_Single -> ValBV knownNat <$> iFloatToBinary sym SingleFloatRepr x
    M.SSE_Double -> ValBV knownNat <$> iFloatToBinary sym DoubleFloatRepr x


--------------------------------------------------------------------------------


--------------------------------------------------------------------------------
-- A small functor that allows mixing of values and Crucible expressions.

evalE :: IsSymInterface sym => Sym sym -> E sym t -> IO (RegValue sym t)
evalE sym e = case e of
                ValBool x -> return x
                ValBV _ x -> return x
                Expr a    -> evalApp sym a

evalApp :: forall sym t.  IsSymInterface sym =>
         Sym sym -> App () (E sym) t -> IO (RegValue sym t)
evalApp x = C.evalApp (symIface x) (symTys x) logger evalExt (evalE x)
  where
  logger _ _ = return ()

  evalExt :: fun -> EmptyExprExtension f a -> IO (RegValue sym a)
  evalExt _ y  = case y of {}

data E :: Type -> CrucibleType -> Type where
  ValBool :: RegValue sym BoolType -> E sym BoolType
  ValBV :: (1 <= w) => NatRepr w -> RegValue sym (BVType w) -> E sym (BVType w)
  Expr :: App () (E sym) t -> E sym t

instance IsExpr (E sym) where
  type ExprExt (E sym) = ()
  app = Expr
  asApp e = case e of
              Expr a -> Just a
              _      -> Nothing
  exprType e = case e of
                Expr a -> appType a
                ValBool _  -> knownRepr
                ValBV n _  -> BVRepr n


bv :: (KnownNat w, 1 <= w) => Int -> E sym (BVType w)
bv i = app (BVLit knownNat (fromIntegral i))

bvTestBit :: (KnownNat w, 1 <= w) => E sym (BVType w) -> Int -> E sym BoolType
bvTestBit e n = app $ BVNonzero knownNat $
                app $ BVAnd knownNat e (bv (shiftL 1 n))


bvLookup ::
  (1 <= w, KnownNat w) =>
  V.Vector 16 (E sym (BVType w)) ->
  E sym (BVType 4) ->
  E sym (BVType w)
bvLookup xs ind = ite 0 3
  where
  ite i b = if b < 0
                then V.elemAtUnsafe i xs
                else app $ BVIte (bvTestBit ind b) knownNat
                                 (ite (2 * i + 1) (b - 1))
                                 (ite (2 * i)     (b - 1))

bvShiftL :: (1 <= w, 1 <= i) =>
  NatRepr w -> NatRepr i ->
  E sym (BVType w) -> E sym (BVType i) -> E sym (BVType w)
bvShiftL w i vw vi = app (BVShl w vw amt)
  where amt = case testNatCases i w of
                NatCaseEQ -> vi
                NatCaseLT LeqProof -> app (BVZext w i vi)
                NatCaseGT LeqProof -> app (BVTrunc w i vi)



--------------------------------------------------------------------------------

n0 :: NatRepr 0
n0 = knownNat

n1 :: NatRepr 1
n1 = knownNat

n2 :: NatRepr 2
n2 = knownNat

n4 :: NatRepr 4
n4 = knownNat

n8 :: NatRepr 8
n8 = knownNat

n16 :: NatRepr 16
n16 = knownNat

n32 :: NatRepr 32
n32 = knownNat

n64 :: NatRepr 64
n64 = knownNat

n128 :: NatRepr 128
n128 = knownNat

--------------------------------------------------------------------------------

newtype AtomWrapper (f :: CrucibleType -> Type) (tp :: M.Type)
  = AtomWrapper (f (ToCrucibleType tp))

liftAtomMap :: (forall s. f s -> g s) -> AtomWrapper f t -> AtomWrapper g t
liftAtomMap f (AtomWrapper x) = AtomWrapper (f x)

liftAtomTrav ::
  Functor m =>
  (forall s. f s -> m (g s)) -> (AtomWrapper f t -> m (AtomWrapper g t))
liftAtomTrav f (AtomWrapper x) = AtomWrapper <$> f x

liftAtomIn :: (forall s. f s -> a) -> AtomWrapper f t -> a
liftAtomIn f (AtomWrapper x) = f x<|MERGE_RESOLUTION|>--- conflicted
+++ resolved
@@ -161,17 +161,10 @@
     M.RDTSC{}       -> error "RDTSC"
     M.MemCmp{}      -> error "MemCmp"
     M.RepnzScas{}   -> error "RepnzScas"
-<<<<<<< HEAD
     M.X86IDiv w n d -> sDiv sym w n d
     M.X86IRem w n d -> sRem sym w n d
     M.X86Div  w n d -> uDiv sym w n d
     M.X86Rem  w n d -> uRem sym w n d
-=======
-    M.X86IDiv {} -> error "X86IDiv"
-    M.X86IRem {} -> error "X86IRem"
-    M.X86Div w n d -> error "X86Div"
-    M.X86Rem  {} -> error "X86Rem"
->>>>>>> 3f77e763
     M.X87_Extend{} ->  error "X87_Extend"
     M.X87_FAdd{} -> error "X87_FAdd"
     M.X87_FSub{} -> error "X87_FSub"
