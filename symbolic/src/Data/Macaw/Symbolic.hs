{-# LANGUAGE ConstraintKinds #-}
{-# LANGUAGE DataKinds #-}
{-# LANGUAGE FlexibleContexts #-}
{-# LANGUAGE KindSignatures #-}
{-# LANGUAGE LambdaCase #-}
{-# LANGUAGE NondecreasingIndentation #-}
{-# LANGUAGE OverloadedStrings #-}
{-# LANGUAGE PatternGuards #-}
{-# LANGUAGE PatternSynonyms #-}
{-# LANGUAGE RankNTypes #-}
{-# LANGUAGE ScopedTypeVariables #-}
{-# LANGUAGE TupleSections #-}
{-# LANGUAGE TypeApplications #-}
{-# LANGUAGE TypeFamilies #-}
{-# LANGUAGE TypeOperators #-}
-- | The macaw-symbolic library translates Macaw functions (or blocks) into
-- Crucible CFGs for further analysis or symbolic execution.
--
-- This module (Data.Macaw.Symbolic) provides the entire user-facing API of the
-- library.  There are two main portions of the API:
--
-- 1. Translation of Macaw IR into Crucible CFGs
-- 2. Symbolic execution of Crucible CFGs generated from Macaw
--
-- There are examples of each use case in the relevant sections of the haddocks.
--
-- There is an additional module provided as an example of the memory
-- translation API (see the 'MO.GlobalMap' type) in Data.Macaw.Symbolic.Memory.
-- It is not the only way to use the API, but it should suffice for a wide
-- variety of use cases.  Moreover, it is complicated enough that it would be
-- best to avoid duplicating it unless necessary.
--
-- There is also a separate module (Data.Macaw.Symbolic.Backend) that exports
-- definitions required for implementing architecture-specific backends, but not
-- useful to general client code.
--
-- There are a few things to note about the translation performed by macaw-symbolic:
--
-- * Memory operations are translated into operations over the LLVM memory model
--   provided by crucible-llvm.  This memory model makes some assumptions that
--   do not necessarily hold for all machine code programs, but that do hold for
--   (correct) C and C++ programs.  The current state of memory is held in a
--   Crucible global value that is modified by all code.
--
-- * Each function takes a single argument (the full set of machine registers)
--   and returns a single value (the full set of machine registers reflecting
--   any modifications)
module Data.Macaw.Symbolic
  ( ArchInfo(..)
  , ArchVals(..)
  , SB.MacawArchEvalFn
    -- * Translation of Macaw IR into Crucible
    -- $translationNaming
    -- $translationExample
    -- ** Translating entire functions
  , mkFunCFG
  , mkFunRegCFG
    -- ** Translating arbitrary collections of blocks
  , mkBlocksRegCFG
  , mkBlocksCFG
  , addBlocksCFG
  , mkCrucRegCFG
    -- ** Translating individual blocks
  , mkParsedBlockRegCFG
  , mkParsedBlockCFG
    -- ** Translating block paths
  , mkBlockPathRegCFG
  , mkBlockPathCFG
    -- * Translating slices of CFGs
  , mkBlockSliceRegCFG
  , mkBlockSliceCFG
    -- ** Post-processing helpers
  , toCoreCFG
    -- ** Translation-related types
    -- $translationHelpers
  , CG.MacawSymbolicArchFunctions
  , CG.crucGenRegAssignment
  , CG.crucGenArchRegName
  , CG.MemSegmentMap
    -- * Inspecting and typing generated terms
  , CG.ArchRegStruct
  , CG.MacawCrucibleRegTypes
  , CG.crucArchRegTypes
  , PS.ToCrucibleType
  , PS.ToCrucibleFloatInfo
  , PS.FromCrucibleFloatInfo
  , PS.floatInfoToCrucible
  , PS.floatInfoFromCrucible
  , PS.ArchRegContext
  , PS.macawAssignToCruc
  , PS.macawAssignToCrucM
  , CG.MacawFunctionArgs
  , CG.MacawFunctionResult
  , PS.typeToCrucible
  , PS.typeCtxToCrucible
  , PS.MacawCrucibleValue(..)
  -- ** The Macaw extension to Crucible
  , CG.MacawExt
  , CG.MacawExprExtension(..)
  , CG.MacawStmtExtension(..)
  , CG.MacawOverflowOp(..)
    -- * Simulating generated Crucible CFGs
    -- $simulationNotes
    -- $simulationExample
  , SymArchConstraints
  , macawExtensions
  , MO.GlobalMap
  , MO.LookupFunctionHandle(..)
  , MO.MacawSimulatorState(..)
    -- * Simplified entry points
  , runCodeBlock
  ) where

import           GHC.TypeLits

import           Control.Lens ((^.))
import           Control.Monad
import           Control.Monad.IO.Class
import           Data.Foldable
import qualified Data.Map.Strict as Map
import           Data.Maybe
import           Data.Parameterized.Context (EmptyCtx, (::>), pattern Empty, pattern (:>))
import qualified Data.Parameterized.Context as Ctx
import           Data.Parameterized.Nonce ( NonceGenerator, newIONonceGenerator )
import           Data.Parameterized.Some ( Some(Some) )
import qualified Data.Parameterized.TraversableFC as FC
import qualified Data.Set as S
<<<<<<< HEAD
=======
import qualified Data.Text as T
>>>>>>> 66c2fc4a
import qualified Data.Vector as V

import qualified What4.FunctionName as C
import           What4.Interface
import           What4.InterpretedFloatingPoint as C
import qualified What4.ProgramLoc as C
import           What4.Symbol (userSymbol)
import qualified What4.Utils.StringLiteral as C

import qualified Lang.Crucible.Analysis.Postdom as C
import           Lang.Crucible.Backend
import qualified Lang.Crucible.CFG.Core as C
import qualified Lang.Crucible.CFG.Expr as C
import qualified Lang.Crucible.CFG.Reg as CR
import qualified Lang.Crucible.CFG.SSAConversion as C
import qualified Lang.Crucible.FunctionHandle as C

import qualified Lang.Crucible.Simulator as C
import qualified Lang.Crucible.Simulator.ExecutionTree as C
import qualified Lang.Crucible.Simulator.GlobalState as C

import           System.IO (stdout)

import qualified Lang.Crucible.LLVM.MemModel as MM
import           Lang.Crucible.LLVM.Intrinsics (llvmIntrinsicTypes)

import qualified Data.Macaw.CFG.Block as M
import qualified Data.Macaw.CFG as M
import qualified Data.Macaw.Discovery.State as M
import qualified Data.Macaw.Types as M

import qualified Data.Macaw.Symbolic.Backend as SB
import           Data.Macaw.Symbolic.CrucGen as CG hiding (bvLit)
import           Data.Macaw.Symbolic.PersistentState as PS
import           Data.Macaw.Symbolic.MemOps as MO


-- | A class to capture the architecture-specific information required to
-- translate macaw IR into Crucible.
--
-- It is intended to provide a single interface for obtaining the information
-- necessary to perform the translation (i.e., if you implement an
-- architecture-specific backend for macaw-symbolic, make your architecture an
-- instance of this class).
--
-- The return value is a 'Maybe' so that architectures that do not yet support
-- the translation can return 'Nothing', while still allowing fully generic client
-- code to be written in terms of this class constraint.
class ArchInfo arch where
  archVals :: proxy arch -> Maybe (ArchVals arch)

-- | The information to support use of macaw-symbolic for a given architecture
data ArchVals arch = ArchVals
  { archFunctions :: MacawSymbolicArchFunctions arch
  -- ^ This is the set of functions used by the translator, and is passed as the
  -- first argument to the translation functions (e.g., 'mkBlocksCFG').
  , withArchEval
      :: forall a m sym
       . (IsSymInterface sym, MonadIO m)
      => sym
      -> (SB.MacawArchEvalFn sym arch -> m a)
      -> m a
  -- ^ This function provides a context with a callback that gives access to the
  -- set of architecture-specific function evaluators ('MacawArchEvalFn'), which
  -- is a required argument for 'macawExtensions'.
  , withArchConstraints :: forall a . (SymArchConstraints arch => a) -> a
  -- ^ This function captures the constraints necessary to invoke the symbolic
  -- simulator on a Crucible CFG generated from macaw.
  , lookupReg
      :: forall sym tp
       . (SymArchConstraints arch, IsSymInterface sym)
      => C.RegEntry sym (CG.ArchRegStruct arch)
      -> M.ArchReg arch tp
      -> C.RegEntry sym (PS.ToCrucibleType tp)
  , updateReg
      :: forall sym tp
       . (SymArchConstraints arch, IsSymInterface sym)
      => C.RegEntry sym (CG.ArchRegStruct arch)
      -> M.ArchReg arch tp
      -> C.RegValue sym (PS.ToCrucibleType tp)
      -> C.RegEntry sym (CG.ArchRegStruct arch)
  }

-- | All of the constraints on an architecture necessary for translating and
-- simulating macaw functions in Crucible
type SymArchConstraints arch =
  ( M.ArchConstraints arch
  , M.RegisterInfo (M.ArchReg arch)
  , M.HasRepr (M.ArchReg arch) M.TypeRepr
  , M.MemWidth (M.ArchAddrWidth arch)
  , KnownNat (M.ArchAddrWidth arch)
  , M.PrettyF (M.ArchReg arch)
  , Show (M.ArchReg arch (M.BVType (M.ArchAddrWidth arch)))
  , ArchInfo arch
  , FC.TraversableFC (CG.MacawArchStmtExtension arch)
  , C.TypeApp (CG.MacawArchStmtExtension arch)
  , C.PrettyApp (CG.MacawArchStmtExtension arch)
  )

-- * Translation functions

-- | Create a Crucible registerized CFG from a list of blocks
--
-- Useful as an alternative to 'mkCrucCFG' if post-processing is
-- desired (as this is easier to do with the registerized form); use
-- 'toCoreCFG' to finish.
mkCrucRegCFG :: forall arch ids
            .  MacawSymbolicArchFunctions arch
               -- ^ Crucible architecture-specific functions.
            -> C.HandleAllocator
               -- ^ Handle allocator to make function handles
            -> C.FunctionName
               -- ^ Name of function for pretty print purposes.
            -> (forall s. MacawMonad arch ids s (CR.Label s, [CR.Block (MacawExt arch) s (MacawFunctionResult arch)]))
                -- ^ Action to run
            -> IO (CR.SomeCFG (MacawExt arch) (EmptyCtx ::> ArchRegStruct arch) (ArchRegStruct arch))
mkCrucRegCFG archFns halloc nm action = do
  let crucRegTypes = crucArchRegTypes archFns
  let macawStructRepr = C.StructRepr crucRegTypes
  let argTypes = Empty :> macawStructRepr
  h <- C.mkHandle' halloc nm argTypes macawStructRepr
  Some (ng :: NonceGenerator IO s) <- newIONonceGenerator
  let ps0 = initCrucPersistentState ng
  blockRes <- runMacawMonad ps0 action
  (entry, blks) <-
    case blockRes of
      (Left err, _) -> fail err
      (Right pair, _fs)  -> pure pair

  -- Create control flow graph
  let rg :: CR.CFG (MacawExt arch) s (MacawFunctionArgs arch) (MacawFunctionResult arch)
      rg = CR.CFG { CR.cfgHandle = h
                  , CR.cfgEntryLabel = entry
                  , CR.cfgBlocks = blks
                  }
  pure $ CR.SomeCFG rg

-- | Create a Crucible CFG from a list of blocks
addBlocksCFG :: forall s arch ids
             .  MacawSymbolicArchFunctions arch
             -- ^ Crucible specific functions.
              -> M.ArchSegmentOff arch
                 -- ^ Address of start of block
             ->  (M.ArchAddrWord arch -> C.Position)
             -- ^ Function that maps offsets from start of block to Crucible position.
             -> M.Block arch ids
             -- ^ Macaw block for this region.
             -> MacawMonad arch ids s (CR.Label s, [CR.Block (MacawExt arch) s (MacawFunctionResult arch)])
addBlocksCFG archFns addr posFn macawBlock = do
  crucGenArchConstraints archFns $ do
   -- Map block map to Crucible CFG
  entry <- CR.Label <$> mmFreshNonce
  (blk,blks) <- addMacawBlock archFns addr entry posFn macawBlock
  return (entry, blk:blks)

-- | Create a registerized Crucible CFG from an arbitrary list of macaw blocks
--
-- Note that this variant takes macaw 'M.Block' blocks - these are blocks as
-- returned from the architecture-specific disassembler and are /not/ the parsed
-- blocks returned by the code discovery (i.e., not those found in
-- 'M.DiscoveryFunInfo').
--
-- Also note that any 'M.FetchAndExecute' terminators are turned into Crucible
-- return statements.
mkBlocksRegCFG :: forall arch ids
            .  MacawSymbolicArchFunctions arch
               -- ^ Crucible specific functions.
            -> C.HandleAllocator
               -- ^ Handle allocator to make the blocks
            -> C.FunctionName
               -- ^ Name of function for pretty print purposes.
            -> M.ArchSegmentOff arch
               -- ^ Address for start of block.
            -> (M.ArchAddrWord arch -> C.Position)
            -- ^ Function that maps offsets from start of block to Crucible position.
            -> M.Block arch ids
            -- ^ List of blocks for this region.
            -> IO (CR.SomeCFG (MacawExt arch) (EmptyCtx ::> ArchRegStruct arch) (ArchRegStruct arch))
mkBlocksRegCFG archFns halloc nm addr posFn macawBlock = do
  mkCrucRegCFG archFns halloc nm $ do
    addBlocksCFG archFns addr posFn macawBlock

-- | Create a Crucible CFG from an arbitrary list of macaw blocks
--
-- Note that this variant takes macaw 'M.Block' blocks - these are blocks as
-- returned from the architecture-specific disassembler and are /not/ the parsed
-- blocks returned by the code discovery (i.e., not those found in
-- 'M.DiscoveryFunInfo').
--
-- Also note that any 'M.FetchAndExecute' terminators are turned into Crucible
-- return statements.
mkBlocksCFG :: forall arch ids
            .  MacawSymbolicArchFunctions arch
               -- ^ Crucible specific functions.
            -> C.HandleAllocator
               -- ^ Handle allocator to make the blocks
            -> C.FunctionName
               -- ^ Name of function for pretty print purposes.
            -> M.ArchSegmentOff arch
               -- ^ Address for start of block.
            -> (M.ArchAddrWord arch -> C.Position)
            -- ^ Function that maps offsets from start of block to Crucible position.
            -> M.Block arch ids
            -- ^ List of blocks for this region.
            -> IO (C.SomeCFG (MacawExt arch) (EmptyCtx ::> ArchRegStruct arch) (ArchRegStruct arch))
mkBlocksCFG archFns halloc nm addr posFn macawBlock =
  toCoreCFG archFns <$>
  mkBlocksRegCFG archFns halloc nm addr posFn macawBlock

-- | Create a map from Macaw @(address, index)@ pairs to Crucible labels
mkBlockLabelMap :: [M.ParsedBlock arch ids] -> MacawMonad arch ids s (BlockLabelMap arch s)
mkBlockLabelMap blks = foldM insBlock Map.empty blks
 where insBlock :: BlockLabelMap arch s -> M.ParsedBlock arch ids -> MacawMonad arch ids s (BlockLabelMap arch s)
       insBlock m b = do
         let base = M.pblockAddr b
         n <- mmFreshNonce
         pure $! Map.insert base (CR.Label n) m

-- | Normalise any term statements to returns --- i.e., remove branching, jumping, etc.
--
-- This is used when translating a single Macaw block into Crucible, as Crucible
-- functions must end in a return.
termStmtToReturn :: forall arch ids. M.ParsedTermStmt arch ids -> M.ParsedTermStmt arch ids
termStmtToReturn tm0 =
  case tm0 of
    M.ParsedReturn{} -> tm0
    M.ParsedCall r _ -> M.ParsedReturn r
    M.ParsedJump r _ -> M.ParsedReturn r
    M.ParsedBranch r _ _ _ -> M.ParsedReturn r
    M.ParsedLookupTable r _ _ -> M.ParsedReturn r
    M.ParsedArchTermStmt _ r _ -> M.ParsedReturn r
    M.ClassifyFailure r _ -> M.ParsedReturn r
    M.PLTStub{} -> tm0
    M.ParsedTranslateError{} -> tm0

-- | Normalise any term statements to jumps.
termStmtToJump
  :: forall arch ids
   . M.ParsedTermStmt arch ids
  -> M.ArchSegmentOff arch
  -> M.ParsedTermStmt arch ids
termStmtToJump tm0 addr =
  case tm0 of
    M.ParsedJump r _ -> M.ParsedJump r addr
    M.ParsedBranch r _ _ _ -> M.ParsedJump r addr
    M.ParsedCall r _ -> M.ParsedJump r addr
    M.ParsedReturn r -> M.ParsedJump r addr
    M.ParsedLookupTable r _ _ -> M.ParsedJump r addr
    M.ParsedArchTermStmt _ r _ -> M.ParsedJump r addr
    M.ClassifyFailure r _ -> M.ParsedJump r addr
    M.PLTStub{} -> tm0
    M.ParsedTranslateError{} -> tm0

-- | Create a registerized Crucible CFG from a single Macaw 'M.ParsedBlock'.
-- Note that the term statement of the block is updated to make it a return (and
-- thus make a valid Crucible CFG).
--
-- Note that this function takes 'M.ParsedBlock's, which are the blocks
-- available in the 'M.DiscoveryFunInfo'.
--
-- This is useful as an alternative to 'mkParsedBlockCFG' if post-processing is
-- desired (as this is easier on the registerized form). Use 'toCoreCFG' to
-- finish by translating the registerized CFG to SSA.
mkParsedBlockRegCFG :: forall arch ids
                 .  MacawSymbolicArchFunctions arch
                 -- ^ Architecture specific functions.
                 -> C.HandleAllocator
                 -- ^ Handle allocator to make the blocks
                 -> (M.ArchSegmentOff arch -> C.Position)
                 -- ^ Function that maps function address to Crucible position
                 -> M.ParsedBlock arch ids
                 -- ^ Block to translate
                 -> IO (CR.SomeCFG (MacawExt arch) (EmptyCtx ::> ArchRegStruct arch) (ArchRegStruct arch))
mkParsedBlockRegCFG archFns halloc posFn b = crucGenArchConstraints archFns $ do
  mkCrucRegCFG archFns halloc "" $ do
    let strippedBlock = b { M.pblockTermStmt = termStmtToReturn (M.pblockTermStmt b) }

    let entryAddr = M.pblockAddr strippedBlock

    -- Get type for representing Machine registers
    let regType = C.StructRepr (crucArchRegTypes archFns)
    let entryPos = posFn entryAddr
    -- Create Crucible "register" (i.e. a mutable variable) for
    -- current value of Macaw machine registers.
    regRegId <- mmFreshNonce
    let regReg = CR.Reg { CR.regPosition = entryPos
                        , CR.regId = regRegId
                        , CR.typeOfReg = regType
                        }
    ng <- mmNonceGenerator
    -- Create atom for entry
    inputAtom <- mmExecST $ CR.mkInputAtoms ng entryPos (Empty :> regType) >>= \case
      Empty :> atm -> return atm
      _ -> error "Invalid input atom creation for mkParsedBlockRegCFG"
    -- Create map from Macaw (address,blockId pairs) to Crucible labels
    blockLabelMap :: BlockLabelMap arch s <-
      mkBlockLabelMap [strippedBlock]

    -- Get initial block for Crucible
    entryLabel <- CR.Label <$> mmFreshNonce
    let initPosFn :: M.ArchAddrWord arch -> C.Position
        initPosFn off = posFn r
          where Just r = M.incSegmentOff entryAddr (toInteger off)
    (initCrucibleBlock,initExtraCrucibleBlocks) <-
      runCrucGen archFns initPosFn entryLabel regReg $ do
        -- Initialize value in regReg with initial registers
        setMachineRegs inputAtom
        -- Jump to function entry point
        addTermStmt $ CR.Jump (parsedBlockLabel blockLabelMap entryAddr)

    -- Generate code for Macaw block after entry
    crucibleBlock <- addParsedBlock archFns blockLabelMap posFn regReg strippedBlock

    -- (stubCrucibleBlocks,_) <- unzip <$>
    --   (forM (Map.elems stubMap)$ \c -> do
    --      runCrucGen archFns memBaseVarMap initPosFn 0 c regReg $ do
    --        r <- getRegs
    --        addTermStmt (CR.Return r))

    -- Return initialization block followed by actual blocks.
    pure (entryLabel, initCrucibleBlock : initExtraCrucibleBlocks ++ crucibleBlock)

-- | This create a Crucible CFG from a Macaw block.  Note that the
-- term statement of the block is updated to make it a return.
--
-- Note that this function takes 'M.ParsedBlock's, which are the blocks
-- available in the 'M.DiscoveryFunInfo'.
mkParsedBlockCFG :: forall arch ids
                 .  MacawSymbolicArchFunctions arch
                 -- ^ Architecture specific functions.
                 -> C.HandleAllocator
                 -- ^ Handle allocator to make the blocks
                 -> (M.ArchSegmentOff arch -> C.Position)
                 -- ^ Function that maps function address to Crucible position
                 -> M.ParsedBlock arch ids
                 -- ^ Block to translate
                 -> IO (C.SomeCFG (MacawExt arch) (EmptyCtx ::> ArchRegStruct arch) (ArchRegStruct arch))
mkParsedBlockCFG archFns halloc posFn b =
  toCoreCFG archFns <$> mkParsedBlockRegCFG archFns halloc posFn b

parsedTermTargets :: M.ParsedTermStmt arch ids -> [M.ArchSegmentOff arch]
parsedTermTargets t =
  case t of
    M.ParsedCall _ Nothing -> []
    M.ParsedCall _ (Just ret) -> [ret]
    M.ParsedJump _ addr -> [addr]
    M.ParsedBranch _ _ taddr faddr -> [taddr, faddr]
    M.ParsedLookupTable _ _ addrs -> toList addrs
    M.ParsedReturn {} -> []
    M.ParsedArchTermStmt _ _ Nothing -> []
    M.ParsedArchTermStmt _ _ (Just addr) -> [addr]
    M.PLTStub {} -> []
    M.ParsedTranslateError {} -> []
    M.ClassifyFailure {} -> []

-- | See the documentation for 'mkBlockSliceCFG'
mkBlockSliceRegCFG :: forall arch ids
                    . MacawSymbolicArchFunctions arch
                   -> C.HandleAllocator
                   -> (M.ArchSegmentOff arch -> C.Position)
                   -> M.ParsedBlock arch ids
                   -- ^ Entry block
                   -> [M.ParsedBlock arch ids]
                   -- ^ Non-entry non-terminal blocks
                   -> [M.ParsedBlock arch ids]
                   -- ^ Terminal blocks
<<<<<<< HEAD
                   -> IO (CR.SomeCFG (MacawExt arch) (EmptyCtx ::> ArchRegStruct arch) (ArchRegStruct arch))
mkBlockSliceRegCFG archFns halloc posFn entry body0 terms = crucGenArchConstraints archFns $ mkCrucRegCFG archFns halloc "" $ do
=======
                   -> [(M.ArchSegmentOff arch, M.ArchSegmentOff arch)]
                   -- ^ (Source, target) block address pairs to convert to returns
                   -> IO (CR.SomeCFG (MacawExt arch) (EmptyCtx ::> ArchRegStruct arch) (ArchRegStruct arch))
mkBlockSliceRegCFG archFns halloc posFn entry body0 terms retEdges_ = crucGenArchConstraints archFns $ mkCrucRegCFG archFns halloc "" $ do
>>>>>>> 66c2fc4a
  -- Build up some initial values needed to set up the entry point to the
  -- function (including the initial value of all registers)
  inputRegId <- mmFreshNonce
  let inputReg = CR.Reg { CR.regPosition = entryPos
                        , CR.regId = inputRegId
                        , CR.typeOfReg = archRegTy
                        }
  ng <- mmNonceGenerator
  inputAtom <- mmExecST (Ctx.last <$> CR.mkInputAtoms ng entryPos (Empty :> archRegTy))

  -- Allocate Crucible CFG labels for all of the blocks provided by the caller
  labelMap0 <- mkBlockLabelMap allBlocks

  -- Add synthetic blocks for all jump targets mentioned by the input blocks,
  -- but not included in the list of all blocks.  The synthetic blocks simply
  -- assume False to indicate to the symbolic execution engine that executions
  -- reaching those missing blocks are not feasible paths.
  (labelMap, syntheticBlocks) <- foldlM (makeSyntheticBlocks inputReg) (labelMap0, []) allBlocks

<<<<<<< HEAD
=======
  -- Add synthetic block to act as a target for jumps that we want to be
  -- returns instead.
  (retLabel, retBlocks) <- makeReturnBlock inputReg
  let lookupRetEdges src = Map.fromSet
        (const retLabel)
        (Map.findWithDefault S.empty src retEdges)

>>>>>>> 66c2fc4a
  -- Set up a fake entry block that initializes the register file and jumps
  -- to the real entry point
  entryLabel <- CR.Label <$> mmFreshNonce
  (initCrucBlock, initExtraCrucBlocks) <- runCrucGen archFns (offPosFn entryAddr) entryLabel inputReg $ do
    setMachineRegs inputAtom
    addTermStmt $ CR.Jump (parsedBlockLabel labelMap entryAddr)

  -- Add each block in the slice
  --
  -- For blocks marked as terminators, we rewrite their terminator statement
  -- into a return.
  crucBlocks <- forM allBlocks $ \block -> do
    let blockAddr = M.pblockAddr block
    let label = case Map.lookup blockAddr labelMap of
          Just lbl -> lbl
          Nothing -> error ("Missing block label for block at " ++ show blockAddr)
<<<<<<< HEAD
=======
    let labelMapWithReturns = Map.union (lookupRetEdges blockAddr) labelMap
>>>>>>> 66c2fc4a
    (mainCrucBlock, auxCrucBlocks) <- runCrucGen archFns (offPosFn blockAddr) label inputReg $ do
      mapM_ (addMacawStmt blockAddr) (M.pblockStmts block)
      case S.member blockAddr termAddrs of
        True -> do
          -- NOTE: If the entry block is also a terminator, we'll just
          -- return at the end of the entry block and ignore all other
          -- blocks.  This is the intended behavior, but it is an
          -- interesting consequence.

          -- Convert the existing terminator into a return.  This function
          -- preserves the existing register state, which is important when
          -- generating the Crucible return.
          let retTerm = termStmtToReturn (M.pblockTermStmt block)
<<<<<<< HEAD
          addMacawParsedTermStmt labelMap blockAddr retTerm
        False -> addMacawParsedTermStmt labelMap blockAddr (M.pblockTermStmt block)
    return (reverse (mainCrucBlock : auxCrucBlocks))
  return (entryLabel, initCrucBlock : (initExtraCrucBlocks ++ concat crucBlocks ++ concat syntheticBlocks))
=======
          addMacawParsedTermStmt labelMapWithReturns blockAddr retTerm
        False -> addMacawParsedTermStmt labelMapWithReturns blockAddr (M.pblockTermStmt block)
    return (reverse (mainCrucBlock : auxCrucBlocks))
  return (entryLabel, initCrucBlock : (initExtraCrucBlocks ++ concat crucBlocks ++ concat syntheticBlocks ++ retBlocks))
>>>>>>> 66c2fc4a
  where
    entryAddr = M.pblockAddr entry
    entryPos = posFn entryAddr
    archRegTy = C.StructRepr (crucArchRegTypes archFns)
    -- Addresses of blocks marked as terminators
    termAddrs = S.fromList (fmap M.pblockAddr terms)
<<<<<<< HEAD
=======
    retEdges = Map.fromListWith S.union [(src, S.singleton tgt) | (src, tgt) <- retEdges_]
>>>>>>> 66c2fc4a

    -- Blocks are "body blocks" if they are not the entry or marked as
    -- terminator blocks.  We need this distinction because we modify terminator
    -- blocks to end in a return (even if they don't naturally do so).
    isBodyBlock :: M.ParsedBlock arch ids -> Bool
    isBodyBlock pb = not (S.member (M.pblockAddr pb) termAddrs) && M.pblockAddr pb /= entryAddr

    -- Blocks that are not the entry or terminators
    realBody = filter isBodyBlock body0
    -- The list of all blocks without duplicates
    allBlocks = entry : (realBody ++ terms)

    offPosFn :: (M.MemWidth (M.ArchAddrWidth arch)) => M.ArchSegmentOff arch -> M.ArchAddrWord arch -> C.Position
    offPosFn base = posFn . fromJust . M.incSegmentOff base . toInteger

    -- There may be blocks that are jumped to but not included in the list of
    -- blocks provided in this slice.  We need to add synthetic blocks to stand in
    -- for them.  The blocks are simple: they just assert False to indicate that
    -- those branches are never taken.
    makeSyntheticBlock :: forall s
                        . (M.MemWidth (M.ArchAddrWidth arch))
                       => CR.Reg s (ArchRegStruct arch)
                       -> (Map.Map (M.ArchSegmentOff arch) (CR.Label s), [[CR.Block (MacawExt arch) s (ArchRegStruct arch)]])
                       -> M.ArchSegmentOff arch
                       -> MacawMonad arch ids s (Map.Map (M.ArchSegmentOff arch) (CR.Label s), [[CR.Block (MacawExt arch) s (ArchRegStruct arch)]])
    makeSyntheticBlock inputReg (lm, blks) baddr =
      case Map.lookup baddr lm of
        Just _ -> return (lm, blks)
        Nothing -> do
          synLabel <- CR.Label <$> mmFreshNonce
          (synBlock, extraSynBlocks) <- runCrucGen archFns (offPosFn baddr) synLabel inputReg $ do
            falseAtom <- valueToCrucible (M.BoolValue False)
            msg <- appAtom (C.StringLit (C.UnicodeLiteral "Elided block"))
            addStmt (CR.Assume falseAtom msg)
            errMsg <- crucibleValue (C.StringLit (C.UnicodeLiteral "Elided block"))
            addTermStmt (CR.ErrorStmt errMsg)
          return (Map.insert baddr synLabel lm, reverse (synBlock : extraSynBlocks) : blks)

    makeSyntheticBlocks :: forall s
                         . (M.MemWidth (M.ArchAddrWidth arch))
                        => CR.Reg s (ArchRegStruct arch)
                        -> (Map.Map (M.ArchSegmentOff arch) (CR.Label s), [[CR.Block (MacawExt arch) s (ArchRegStruct arch)]])
                        -> M.ParsedBlock arch ids
                        -> MacawMonad arch ids s (Map.Map (M.ArchSegmentOff arch) (CR.Label s), [[CR.Block (MacawExt arch) s (ArchRegStruct arch)]])
    makeSyntheticBlocks inputReg (lm, blks) blk =
      foldlM (makeSyntheticBlock inputReg) (lm, blks) (parsedTermTargets (M.pblockTermStmt blk))

<<<<<<< HEAD
=======
    makeReturnBlock :: forall s
                     . (M.MemWidth (M.ArchAddrWidth arch))
                    => CR.Reg s (ArchRegStruct arch)
                    -> MacawMonad arch ids s (CR.Label s, [CR.Block (MacawExt arch) s (ArchRegStruct arch)])
    makeReturnBlock inputReg = do
      lbl <- CR.Label <$> mmFreshNonce
      (blk, blks) <- runCrucGen archFns syntheticPos lbl inputReg $ do
        regs <- getRegs
        addTermStmt (CR.Return regs)
      return (lbl, blk:blks)
      where
      syntheticPos w = C.OtherPos ("synthetic return block for mkBlockSliceRegCFG; offset " <> T.pack (show w))
>>>>>>> 66c2fc4a

-- | Construct a Crucible CFG from a (possibly incomplete) collection of macaw blocks
--
-- The CFG starts with the provided entry block and returns from the terminal
-- block.  Control flow between the remaining (body) blocks is preserved.  If a
-- block ends in a branch to a block not included in the body, the translation
-- will generate a new block that simply asserts false (i.e., that execution
-- should never reach that block).  The terminal block will have its term
-- statement translated into a return.
--
-- The entry and terminal block can be the same, in which case the body is
-- expected to be empty (and will be ignored).
--
-- The intended use of this function is to ask for models of registers after a
-- subset of code in a function has executed by examining the register state
-- after the fragment executes.
mkBlockSliceCFG :: forall arch ids
                 . MacawSymbolicArchFunctions arch
                -> C.HandleAllocator
                -> (M.ArchSegmentOff arch -> C.Position)
                -> M.ParsedBlock arch ids
                -- ^ Entry block
                -> [M.ParsedBlock arch ids]
                -- ^ Non-entry non-terminal blocks
                -> [M.ParsedBlock arch ids]
                -- ^ Terminal blocks
<<<<<<< HEAD
                -> IO (C.SomeCFG (MacawExt arch) (EmptyCtx ::> ArchRegStruct arch) (ArchRegStruct arch))
mkBlockSliceCFG archFns halloc posFn entry body terms =
  toCoreCFG archFns <$> mkBlockSliceRegCFG archFns halloc posFn entry body terms
=======
                -> [(M.ArchSegmentOff arch, M.ArchSegmentOff arch)]
                -- ^ (Source, target) block address pairs to convert to returns
                -> IO (C.SomeCFG (MacawExt arch) (EmptyCtx ::> ArchRegStruct arch) (ArchRegStruct arch))
mkBlockSliceCFG archFns halloc posFn entry body terms retEdges =
  toCoreCFG archFns <$> mkBlockSliceRegCFG archFns halloc posFn entry body terms retEdges
>>>>>>> 66c2fc4a

mkBlockPathRegCFG
  :: forall arch ids
   . MacawSymbolicArchFunctions arch
  -- ^ Architecture specific functions.
  -> C.HandleAllocator
  -- ^ Handle allocator to make the blocks
  -> (M.ArchSegmentOff arch -> C.Position)
  -- ^ Function that maps function address to Crucible position
  -> [M.ParsedBlock arch ids]
  -- ^ Bloc path to translate
  -> IO (CR.SomeCFG (MacawExt arch) (EmptyCtx ::> ArchRegStruct arch) (ArchRegStruct arch))
mkBlockPathRegCFG arch_fns halloc pos_fn blocks =
  crucGenArchConstraints arch_fns $ mkCrucRegCFG arch_fns halloc "" $ do
    let entry_addr = M.pblockAddr $ head blocks
    let first_blocks = zipWith
          (\block next_block ->
            block { M.pblockTermStmt = termStmtToJump (M.pblockTermStmt block) (M.pblockAddr next_block) })
          (take (length blocks - 1) blocks)
          (tail blocks)
    let last_block = (last blocks) { M.pblockTermStmt = termStmtToReturn (M.pblockTermStmt (last blocks)) }
    let block_path = first_blocks ++ [last_block]

    -- Get type for representing Machine registers
    let arch_reg_struct_type = C.StructRepr $ crucArchRegTypes arch_fns
    let entry_pos = pos_fn entry_addr
    -- Create Crucible "register" (i.e. a mutable variable) for
    -- current value of Macaw machine registers.
    arch_reg_struct_reg_id <- mmFreshNonce
    let arch_reg_struct_reg = CR.Reg
          { CR.regPosition = entry_pos
          , CR.regId = arch_reg_struct_reg_id
          , CR.typeOfReg = arch_reg_struct_type
          }
    nonce_gen <- mmNonceGenerator
    -- Create atom for entry
    input_atom <- mmExecST $ Ctx.last <$>
      CR.mkInputAtoms nonce_gen entry_pos (Empty :> arch_reg_struct_type)

    -- Create map from Macaw (block_address, statement_list_id) pairs
    -- to Crucible labels
    block_label_map :: BlockLabelMap arch s <- mkBlockLabelMap block_path

    let off_pos_fn :: M.ArchSegmentOff arch -> M.ArchAddrWord arch -> C.Position
        off_pos_fn base = pos_fn . fromJust . M.incSegmentOff base . toInteger

    let runCrucGen' addr label = runCrucGen
          arch_fns
          (off_pos_fn addr)
          label
          arch_reg_struct_reg

    -- Generate entry Crucible block
    entry_label <- CR.Label <$> mmFreshNonce
    (init_crucible_block, init_extra_crucible_blocks) <-
      runCrucGen' entry_addr entry_label $ do
        -- Initialize value in arch_reg_struct_reg with initial registers
        setMachineRegs input_atom
        -- Jump to function entry point
        addTermStmt $ CR.Jump (parsedBlockLabel block_label_map entry_addr)

    -- Generate code for Macaw blocks
    crucible_blocks <- forM block_path $ \block -> do
      let block_addr = M.pblockAddr block
      let label = block_label_map Map.! block_addr

      (first_crucible_block, first_extra_crucible_blocks) <- runCrucGen' block_addr label $ do
        arch_width <- archAddrWidth
        ip_reg_val <- getRegValue M.ip_reg
        block_ptr <- evalMacawStmt $
          MacawGlobalPtr arch_width $ M.segoffAddr block_addr
        cond <- evalMacawStmt $ PtrEq arch_width ip_reg_val block_ptr
        msg <- appAtom $ C.StringLit $ C.UnicodeLiteral
          "the current block follows the previous block in the path"
        addStmt $ CR.Assume cond msg

        mapM_ (addMacawStmt block_addr) (M.pblockStmts block)
        addMacawParsedTermStmt block_label_map block_addr (M.pblockTermStmt block)
      pure (reverse (first_crucible_block:first_extra_crucible_blocks))

    pure (entry_label, init_crucible_block :
                         init_extra_crucible_blocks ++ concat crucible_blocks)

mkBlockPathCFG
  :: forall arch ids
   . MacawSymbolicArchFunctions arch
  -- ^ Architecture specific functions.
  -> C.HandleAllocator
  -- ^ Handle allocator to make the blocks
  -> (M.ArchSegmentOff arch -> C.Position)
  -- ^ Function that maps function address to Crucible position
  -> [M.ParsedBlock arch ids]
  -- ^ Block to translate
  -> IO (C.SomeCFG (MacawExt arch) (EmptyCtx ::> ArchRegStruct arch) (ArchRegStruct arch))
mkBlockPathCFG arch_fns halloc pos_fn blocks =
  toCoreCFG arch_fns <$>
    mkBlockPathRegCFG arch_fns halloc pos_fn blocks

-- | Translate a macaw function (passed as a 'M.DiscoveryFunInfo') into a
-- registerized Crucible CFG
--
-- This is provided as an alternative to 'mkFunCFG' to allow for post-processing
-- of the CFG (e.g., instrumentation) prior to the SSA conversion (which can be
-- done using 'toCoreCFG').
mkFunRegCFG :: forall arch ids
         .  MacawSymbolicArchFunctions arch
            -- ^ Architecture specific functions.
         -> C.HandleAllocator
            -- ^ Handle allocator to make the blocks
         -> C.FunctionName
            -- ^ Name of function for pretty print purposes.
         -> (M.ArchSegmentOff arch -> C.Position)
            -- ^ Function that maps function address to Crucible position
         -> M.DiscoveryFunInfo arch ids
         -- ^ List of blocks for this region.
         -> IO (CR.SomeCFG (MacawExt arch) (EmptyCtx ::> ArchRegStruct arch) (ArchRegStruct arch))
mkFunRegCFG archFns halloc nm posFn fn = crucGenArchConstraints archFns $ do
  mkCrucRegCFG archFns halloc nm $ do
    -- Get entry point address for function
    let entryAddr = M.discoveredFunAddr fn
    -- Get list of blocks
    let blockList = Map.elems (fn^.M.parsedBlocks)
    -- Get type for representing Machine registers
    let regType = C.StructRepr (crucArchRegTypes archFns)
    let entryPos = posFn entryAddr
    -- Create Crucible "register" (i.e. a mutable variable) for
    -- current value of Macaw machine registers.
    regRegId <- mmFreshNonce
    let regReg = CR.Reg { CR.regPosition = entryPos
                        , CR.regId = regRegId
                        , CR.typeOfReg = regType
                        }
    -- Create atom for entry
    ng <- mmNonceGenerator
    inputAtom <- mmExecST $ CR.mkInputAtoms ng entryPos (Empty :> regType) >>= \case
      Empty :> atm -> return atm
      _ -> error "Error creating input atom for mkFunRegCFG"
    -- Create map from Macaw (address,blockId pairs) to Crucible labels
    blockLabelMap :: BlockLabelMap arch s <-
      mkBlockLabelMap blockList
    -- Get initial block for Crucible
    entryLabel <- CR.Label <$> mmFreshNonce
    let initPosFn :: M.ArchAddrWord arch -> C.Position
        initPosFn off = posFn r
          where Just r = M.incSegmentOff entryAddr (toInteger off)
    (initCrucibleBlock,initExtraCrucibleBlocks) <-
      runCrucGen archFns initPosFn entryLabel regReg $ do
        -- Initialize value in regReg with initial registers
        setMachineRegs inputAtom
        -- Jump to function entry point
        addTermStmt $ CR.Jump (parsedBlockLabel blockLabelMap entryAddr)

    -- Generate code for Macaw blocks after entry
    restCrucibleBlocks <-
      forM blockList $ \b -> do
        addParsedBlock archFns blockLabelMap posFn regReg b
    -- Return initialization block followed by actual blocks.
    pure (entryLabel, initCrucibleBlock :
                        initExtraCrucibleBlocks ++ concat restCrucibleBlocks)

-- | Translate a macaw function (passed as a 'M.DiscoveryFunInfo') into a Crucible 'C.CFG' (in SSA form)
mkFunCFG :: forall arch ids
         .  MacawSymbolicArchFunctions arch
            -- ^ Architecture specific functions.
         -> C.HandleAllocator
            -- ^ Handle allocator to make the blocks
         -> C.FunctionName
            -- ^ Name of function for pretty print purposes.
         -> (M.ArchSegmentOff arch -> C.Position)
            -- ^ Function that maps function address to Crucible position
         -> M.DiscoveryFunInfo arch ids
            -- ^ List of blocks for this region.
         -> IO (C.SomeCFG (MacawExt arch) (EmptyCtx ::> ArchRegStruct arch) (ArchRegStruct arch))
mkFunCFG archFns halloc nm posFn fn =
  toCoreCFG archFns <$> mkFunRegCFG archFns halloc nm posFn fn

-- | Generate the final SSA CFG from a registerized CFG. Offered
-- separately in case post-processing on the registerized CFG is
-- desired.
toCoreCFG :: MacawSymbolicArchFunctions arch
          -> CR.SomeCFG (MacawExt arch) init ret
          -- ^ A registerized Crucible CFG
          -> C.SomeCFG (MacawExt arch) init ret
toCoreCFG archFns (CR.SomeCFG cfg) = crucGenArchConstraints archFns $ C.toSSA cfg

-- * Symbolic simulation


plus1LeqDbl :: forall n w . (2 <= n, 1 <= w) => NatRepr n -> NatRepr w -> LeqProof (w+1) (n * w)
plus1LeqDbl n w =
  case testLeq (incNat w) (natMultiply n w) of
    Nothing -> error "Unexpected vector"
    Just p -> p

checkMacawFloatEq :: M.FloatInfoRepr ftp
                  -> FloatInfoToBitWidth (ToCrucibleFloatInfo ftp) :~: M.FloatInfoBits ftp
checkMacawFloatEq f =
  case f of
    M.SingleFloatRepr -> Refl
    M.HalfFloatRepr   -> Refl
    M.DoubleFloatRepr -> Refl
    M.QuadFloatRepr   -> Refl
    M.X86_80FloatRepr -> Refl


doBitcast :: forall sym i o
          .  IsSymInterface sym
          => sym
          -> C.RegValue sym (ToCrucibleType i)
          -> M.WidthEqProof i o
          -> IO (C.RegValue sym (ToCrucibleType o))
doBitcast sym x eqPr =
  case eqPr of
    M.PackBits (n :: NatRepr n) (w :: NatRepr w) -> do
      let outW = natMultiply n w
      LeqProof <- pure $ leqMulPos n w
      LeqProof <- pure $ plus1LeqDbl n w
      when (fromIntegral (V.length x) /= natValue n) $ do
        fail "bitcast: Incorrect input vector length"
      -- We should have at least one element due to constraint on n
      let Just h = x V.!? 0
      let rest :: V.Vector (MM.LLVMPtr sym w)
          rest = V.tail x
      extH <- bvZext sym outW =<< MM.projectLLVM_bv sym h
      let doPack :: (Integer,SymBV sym (n*w)) -> MM.LLVMPtr sym w -> IO (Integer, SymBV sym (n*w))
          doPack (i,r) y = do
            extY <- bvZext sym outW =<< MM.projectLLVM_bv sym y
            shiftAmt <- bvLit sym outW i
            r' <- bvOrBits sym r =<< bvShl sym extY shiftAmt
            pure (i+1,r')
      (_,r) <- foldlM doPack (1,extH) rest
      MM.llvmPointer_bv sym r
    M.UnpackBits n w -> do
      let inW = natMultiply n w
      LeqProof <- pure $ leqMulPos n w
      LeqProof <- pure $ plus1LeqDbl n w
      xbv <- MM.projectLLVM_bv sym x
      V.generateM (fromIntegral (natValue n)) $ \i -> do
        shiftAmt <- bvLit sym inW (toInteger i)
        MM.llvmPointer_bv sym =<< bvTrunc sym w =<< bvLshr sym xbv shiftAmt
    M.FromFloat f -> do
      Refl <- pure $ checkMacawFloatEq f
      xbv <- C.iFloatToBinary sym (floatInfoToCrucible f) x
      MM.llvmPointer_bv sym xbv
    M.ToFloat f -> do
      xbv <- MM.projectLLVM_bv sym x
      Refl <- pure $ checkMacawFloatEq f
      C.iFloatFromBinary sym (floatInfoToCrucible f) xbv
    M.VecEqCongruence _n eltPr -> do
      forM x $ \e -> doBitcast sym e eltPr
    M.WidthEqRefl _ -> do
      pure x
    M.WidthEqTrans p q -> do
      y <- doBitcast sym x p
      doBitcast sym y q

evalMacawExprExtension :: forall sym arch f tp
                       .  IsSymInterface sym
                       => sym
                       -> C.IntrinsicTypes sym
                       -> (Int -> String -> IO ())
                       -> (forall utp . f utp -> IO (C.RegValue sym utp))
                       -> MacawExprExtension arch f tp
                       -> IO (C.RegValue sym tp)
evalMacawExprExtension sym _iTypes _logFn f e0 =
  case e0 of

    MacawOverflows op w xv yv cv -> do
      x <- f xv
      y <- f yv
      c <- f cv
      let w' = incNat w
      Just LeqProof <- pure $ testLeq (knownNat :: NatRepr 1) w'
      one  <- What4.Interface.bvLit sym w' 1
      zero <- What4.Interface.bvLit sym w' 0
      cext <- baseTypeIte sym c one zero
      case op of
        Uadc -> do
          -- Unsigned add overflow occurs if largest bit is set.
          xext <- bvZext sym w' x
          yext <- bvZext sym w' y
          zext <- join $ bvAdd sym <$> bvAdd sym xext yext <*> pure cext
          bvIsNeg sym zext
        Sadc -> do
          xext <- bvSext sym w' x
          yext <- bvSext sym w' y
          zext <- join $ bvAdd sym <$> bvAdd sym xext yext <*> pure cext
          znorm <- bvSext sym w' =<< bvTrunc sym w zext
          bvNe sym zext znorm
        Usbb -> do
          xext <- bvZext sym w' x
          yext <- bvZext sym w' y
          zext <- join $ bvSub sym <$> bvSub sym xext yext <*> pure cext
          bvIsNeg sym zext
        Ssbb -> do
          xext <- bvSext sym w' x
          yext <- bvSext sym w' y
          zext <- join $ bvSub sym <$> bvSub sym xext yext <*> pure cext
          znorm <- bvSext sym w' =<< bvTrunc sym w zext
          bvNe sym zext znorm

    PtrToBits _w x  -> doPtrToBits sym =<< f x
    BitsToPtr _w x  -> MM.llvmPointer_bv sym =<< f x

    MacawNullPtr w | LeqProof <- addrWidthIsPos w -> MM.mkNullPointer sym (M.addrWidthNatRepr w)
    MacawBitcast xExpr eqPr -> do
      x <- f xExpr
      doBitcast sym x eqPr

-- | This evaluates a  Macaw statement extension in the simulator.
execMacawStmtExtension
  :: forall sym arch
  . (IsSymInterface sym)
  => SB.MacawArchEvalFn sym arch
  -- ^ Simulation-time interpretations of architecture-specific functions
  -> C.GlobalVar MM.Mem
  -- ^ The distinguished global variable holding the current state of the memory model
  -> MO.GlobalMap sym (M.ArchAddrWidth arch)
  -- ^ The translation from machine words to LLVM memory model pointers
  -> MO.LookupFunctionHandle sym arch
  -- ^ A function to turn machine addresses into Crucible function
  -- handles (which can also perform lazy CFG creation)
  -> SB.EvalStmtFunc (MacawStmtExtension arch) (MacawSimulatorState sym) sym (MacawExt arch)
execMacawStmtExtension (SB.MacawArchEvalFn archStmtFn) mvar globs (MO.LookupFunctionHandle lookupH) s0 st =
  case s0 of
    MacawReadMem addrWidth memRep ptr0 -> do
      let sym = st^.C.stateSymInterface
      mem <- getMem st mvar
      ptr <- tryGlobPtr sym mem globs (C.regValue ptr0)
      (,st) <$> doReadMem sym mem addrWidth memRep ptr
    MacawCondReadMem addrWidth memRep cond ptr0 condFalseValue -> do
      let sym = st^.C.stateSymInterface
      mem <- getMem st mvar
      ptr <- tryGlobPtr sym mem globs (C.regValue ptr0)
      (,st) <$> doCondReadMem sym mem addrWidth memRep (C.regValue cond) ptr (C.regValue condFalseValue)
    MacawWriteMem addrWidth memRep ptr0 v -> do
      let sym = st^.C.stateSymInterface
      mem <- getMem st mvar
      ptr <- tryGlobPtr sym mem globs (C.regValue ptr0)
      mem1 <- doWriteMem sym mem addrWidth memRep ptr (C.regValue v)
      pure ((), setMem st mvar mem1)
    MacawCondWriteMem addrWidth memRep cond ptr0 v -> do
      let sym = st^.C.stateSymInterface
      mem <- getMem st mvar
      ptr <- tryGlobPtr sym mem globs (C.regValue ptr0)
      mem1 <- doCondWriteMem sym mem addrWidth memRep (C.regValue cond) ptr (C.regValue v)
      pure ((), setMem st mvar mem1)
    MacawGlobalPtr w addr ->
      M.addrWidthClass w $ doGetGlobal st mvar globs addr

    MacawFreshSymbolic t -> -- XXX: user freshValue
      do nm <- case userSymbol "macawFresh" of
                 Right a -> return a
                 Left err -> fail (show err)
         v <- case t of
               M.BoolTypeRepr -> freshConstant sym nm C.BaseBoolRepr
               _ -> error ("MacawFreshSymbolic: XXX type " ++ show t)
         return (v,st)
      where sym = st^.C.stateSymInterface

    MacawLookupFunctionHandle _ args -> do
      (hv, st') <- doLookupFunctionHandle lookupH st mvar (C.regValue args)
      return (C.HandleFnVal hv, st')

    MacawArchStmtExtension s    -> archStmtFn mvar globs s st
    MacawArchStateUpdate {}     -> return ((), st)
    MacawInstructionStart {}    -> return ((), st)

    PtrEq  w x y                -> doPtrEq st mvar w x y
    PtrLt  w x y                -> doPtrLt st mvar w x y
    PtrLeq w x y                -> doPtrLeq st mvar w x y
    PtrMux w c x y              -> doPtrMux (C.regValue c) st mvar w x y
    PtrAdd w x y                -> doPtrAdd st mvar w x y
    PtrSub w x y                -> doPtrSub st mvar w x y
    PtrAnd w x y                -> doPtrAnd st mvar w x y


-- | Return macaw extension evaluation functions.
macawExtensions
  :: IsSymInterface sym
  => SB.MacawArchEvalFn sym arch
  -- ^ A set of interpretations for architecture-specific functions
  -> C.GlobalVar MM.Mem
  -- ^ The Crucible global variable containing the current state of the memory
  -- model
  -> GlobalMap sym (M.ArchAddrWidth arch)
  -- ^ A function that maps bitvectors to valid memory model pointers
  -> LookupFunctionHandle sym arch
  -- ^ A function to translate virtual addresses into function handles
  -- dynamically during symbolic execution
  -> C.ExtensionImpl (MacawSimulatorState sym) sym (MacawExt arch)
macawExtensions f mvar globs lookupH =
  C.ExtensionImpl { C.extensionEval = evalMacawExprExtension
                  , C.extensionExec = execMacawStmtExtension f mvar globs lookupH
                  }

-- | Run the simulator over a contiguous set of code.
runCodeBlock
  :: forall sym arch blocks
   . (C.IsSyntaxExtension (MacawExt arch), IsSymInterface sym)
  => sym
  -> MacawSymbolicArchFunctions arch
  -- ^ Translation functions
  -> SB.MacawArchEvalFn sym arch
  -> C.HandleAllocator
  -> (MM.MemImpl sym, GlobalMap sym (M.ArchAddrWidth arch))
  -> LookupFunctionHandle sym arch
  -> C.CFG (MacawExt arch) blocks (EmptyCtx ::> ArchRegStruct arch) (ArchRegStruct arch)
  -> Ctx.Assignment (C.RegValue' sym) (MacawCrucibleRegTypes arch)
  -- ^ Register assignment
  -> IO ( C.GlobalVar MM.Mem
        , C.ExecResult
          (MacawSimulatorState sym)
          sym
          (MacawExt arch)
          (C.RegEntry sym (ArchRegStruct arch)))
runCodeBlock sym archFns archEval halloc (initMem,globs) lookupH g regStruct = do
  mvar <- MM.mkMemVar halloc
  let crucRegTypes = crucArchRegTypes archFns
  let macawStructRepr = C.StructRepr crucRegTypes

  let ctx :: C.SimContext (MacawSimulatorState sym) sym (MacawExt arch)
      ctx = let fnBindings = C.insertHandleMap (C.cfgHandle g)
                             (C.UseCFG g (C.postdomInfo g)) $
                             C.emptyHandleMap
                extImpl = macawExtensions archEval mvar globs lookupH
            in C.initSimContext sym llvmIntrinsicTypes halloc stdout
               fnBindings extImpl MacawSimulatorState
  -- Create the symbolic simulator state
  let initGlobals = C.insertGlobal mvar initMem C.emptyGlobals
  let retType = macawStructRepr
  let s = C.InitialState ctx initGlobals C.defaultAbortHandler retType $
            C.runOverrideSim macawStructRepr $ do
                let args :: C.RegMap sym (MacawFunctionArgs arch)
                    args = C.RegMap (Ctx.singleton (C.RegEntry macawStructRepr regStruct))
                crucGenArchConstraints archFns $
                  C.regValue <$> C.callCFG g args
  a <- C.executeCrucible [] s
  return (mvar,a)

-- $translationNaming
--
-- The functions for translating Macaw IR into Crucible are generally provided
-- in two forms: translation into the /registerized/ Crucible CFG
-- (@mkFooRegCFG@) and translation into the SSA Crucible CFG (@mkFooCFG@).  The
-- registerized form can be converted into SSA form with the 'toCoreCFG'
-- function; the registerized variants are provided to make rewriting easier
-- (e.g., through the API provided by Lang.Crucible.Utils.RegRewrite).
--
-- Additionally, translations are available for entire functions, arbitrary
-- collections of basic blocks, and single basic blocks.

-- $translationExample
--
-- Below is a representative example of converting a Macaw function into a Crucible CFG:
--
-- > {-# LANGUAGE FlexibleContexts #-}
-- > {-# LANGUAGE ScopedTypeVariables #-}
-- > {-# LANGUAGE TypeApplications #-}
-- > import           Control.Monad.ST ( stToIO )
-- > import qualified Data.Macaw.CFG as MC
-- > import qualified Data.Macaw.Discovery as MD
-- > import qualified Data.Macaw.Symbolic as MS
-- > import qualified Data.Map as Map
-- > import           Data.Proxy ( Proxy(..) )
-- > import qualified Data.Text.Encoding as TE
-- > import qualified Data.Text.Encoding.Error as TEE
-- > import qualified Lang.Crucible.CFG.Core as CC
-- > import qualified Lang.Crucible.FunctionHandle as CFH
-- > import qualified What4.FunctionName as WFN
-- > import qualified What4.ProgramLoc as WPL
-- >
-- > translate :: forall arch ids
-- >            . (MS.ArchInfo arch, MC.MemWidth (MC.ArchAddrWidth arch))
-- >           => MD.DiscoveryFunInfo arch ids
-- >           -> IO ()
-- > translate dfi =
-- >   case MS.archVals (Proxy @arch) of
-- >     Nothing -> putStrLn "Architecture does not support symbolic reasoning"
-- >     Just MS.ArchVals { MS.archFunctions = archFns } -> do
-- >       hdlAlloc <- CFH.newHandleAllocator
-- >       let nameText = TE.decodeUtf8With TEE.lenientDecode (MD.discoveredFunName dfi)
-- >       let name = WFN.functionNameFromText nameText
-- >       let posFn addr = WPL.BinaryPos nameText (maybe 0 fromIntegral (MC.segoffAsAbsoluteAddr addr))
-- >       cfg <- stToIO $ MS.mkFunCFG archFns hdlAlloc Map.empty name posFn dfi
-- >       useCFG cfg
-- >
-- > useCFG :: CC.SomeCFG (MS.MacawExt arch) (MS.MacawFunctionArgs arch) (MS.MacawFunctionResult arch) -> IO ()
-- > useCFG _ = return ()
-- >

-- $translationHelpers
--
-- A value of type 'MacawSymbolicArchFunctions' is required to call the
-- translation functions.  Those values are provided by the
-- architecture-specific backends (e.g., macaw-x86-symbolic).  To obtain a value
-- of this type in a more architecture-independent way, see the 'ArchInfo'
-- class, which returns all of the required bits to run macaw-symbolic for a
-- given target architecture.

-- $simulationNotes
--
-- These are all of the helpers required to set up the symbolic simulator to
-- actually run a Crucible CFG constructed from a Macaw program.

-- $simulationExample
--
-- Building on the translation example, below is an example of simulating a
-- Crucible CFG generated from a Macaw function.  It assumes that the caller has
-- provided mappings from machine addresses to logical addresses, as well as
-- initial register and memory states (see Data.Macaw.Symbolic.Memory for an
-- example of constructing the mappings).
--
-- > {-# LANGUAGE FlexibleContexts #-}
-- > import           Control.Monad.ST ( stToIO, RealWorld )
-- > import qualified Data.Macaw.CFG as MC
-- > import qualified Data.Macaw.Symbolic as MS
-- > import qualified Lang.Crucible.Backend as CB
-- > import qualified Lang.Crucible.CFG.Core as CC
-- > import qualified Lang.Crucible.FunctionHandle as CFH
-- > import qualified Lang.Crucible.LLVM.MemModel as CLM
-- > import qualified Lang.Crucible.LLVM.Intrinsics as CLI
-- > import qualified Lang.Crucible.Simulator as CS
-- > import qualified Lang.Crucible.Simulator.GlobalState as CSG
-- > import qualified System.IO as IO
-- >
-- > useCFG :: (CB.IsSymInterface sym, MS.SymArchConstraints arch)
-- >        => CFH.HandleAllocator RealWorld
-- >        -- ^ The handle allocator used to construct the CFG
-- >        -> sym
-- >        -- ^ The symbolic backend
-- >        -> MS.ArchVals arch
-- >        -- ^ 'ArchVals' from a prior call to 'archVals'
-- >        -> CS.RegMap sym (MS.MacawFunctionArgs arch)
-- >        -- ^ Initial register state for the simulation
-- >        -> CLM.MemImpl sym
-- >        -- ^ The initial memory state of the simulator
-- >        -> MS.GlobalMap sym (MC.ArchAddrWidth arch)
-- >        -- ^ A translator of machine code addresses to LLVM pointers
-- >        -> MS.LookupFunctionHandle sym arch
-- >        -- ^ A translator for machine code addresses to function handles
-- >        -> CC.CFG (MS.MacawExt arch) blocks (MS.MacawFunctionArgs arch) (MS.MacawFunctionResult arch)
-- >        -- ^ The CFG to simulate
-- >        -> IO ()
-- > useCFG hdlAlloc sym MS.ArchVals { MS.withArchEval = withArchEval }
-- >        initialRegs initialMem globalMap lfh cfg = withArchEval sym $ \archEvalFns -> do
-- >   let rep = CFH.handleReturnType (CC.cfgHandle cfg)
-- >   memModelVar <- stToIO (CLM.mkMemVar hdlAlloc)
-- >   let extImpl = MS.macawExtensions archEvalFns memModelVar globalMap lfh
-- >   let simCtx = CS.initSimContext sym CLI.llvmIntrinsicTypes hdlAlloc IO.stderr CFH.emptyHandleMap extImpl MS.MacawSimulatorState
-- >   let simGlobalState = CSG.insertGlobal memModelVar initialMem CS.emptyGlobals
-- >   let simulation = CS.regValue <$> CS.callCFG cfg initialRegs
-- >   let initialState = CS.InitialState simCtx simGlobalState CS.defaultAbortHandler (CS.runOverrideSim rep simulation)
-- >   let executionFeatures = []
-- >   execRes <- CS.executeCrucible executionFeatures initialState
-- >   case execRes of
-- >     CS.FinishedResult {} -> return ()
-- >     _ -> putStrLn "Simulation failed"
-- ><|MERGE_RESOLUTION|>--- conflicted
+++ resolved
@@ -125,10 +125,7 @@
 import           Data.Parameterized.Some ( Some(Some) )
 import qualified Data.Parameterized.TraversableFC as FC
 import qualified Data.Set as S
-<<<<<<< HEAD
-=======
 import qualified Data.Text as T
->>>>>>> 66c2fc4a
 import qualified Data.Vector as V
 
 import qualified What4.FunctionName as C
@@ -495,15 +492,10 @@
                    -- ^ Non-entry non-terminal blocks
                    -> [M.ParsedBlock arch ids]
                    -- ^ Terminal blocks
-<<<<<<< HEAD
-                   -> IO (CR.SomeCFG (MacawExt arch) (EmptyCtx ::> ArchRegStruct arch) (ArchRegStruct arch))
-mkBlockSliceRegCFG archFns halloc posFn entry body0 terms = crucGenArchConstraints archFns $ mkCrucRegCFG archFns halloc "" $ do
-=======
                    -> [(M.ArchSegmentOff arch, M.ArchSegmentOff arch)]
                    -- ^ (Source, target) block address pairs to convert to returns
                    -> IO (CR.SomeCFG (MacawExt arch) (EmptyCtx ::> ArchRegStruct arch) (ArchRegStruct arch))
 mkBlockSliceRegCFG archFns halloc posFn entry body0 terms retEdges_ = crucGenArchConstraints archFns $ mkCrucRegCFG archFns halloc "" $ do
->>>>>>> 66c2fc4a
   -- Build up some initial values needed to set up the entry point to the
   -- function (including the initial value of all registers)
   inputRegId <- mmFreshNonce
@@ -523,8 +515,6 @@
   -- reaching those missing blocks are not feasible paths.
   (labelMap, syntheticBlocks) <- foldlM (makeSyntheticBlocks inputReg) (labelMap0, []) allBlocks
 
-<<<<<<< HEAD
-=======
   -- Add synthetic block to act as a target for jumps that we want to be
   -- returns instead.
   (retLabel, retBlocks) <- makeReturnBlock inputReg
@@ -532,7 +522,6 @@
         (const retLabel)
         (Map.findWithDefault S.empty src retEdges)
 
->>>>>>> 66c2fc4a
   -- Set up a fake entry block that initializes the register file and jumps
   -- to the real entry point
   entryLabel <- CR.Label <$> mmFreshNonce
@@ -549,10 +538,7 @@
     let label = case Map.lookup blockAddr labelMap of
           Just lbl -> lbl
           Nothing -> error ("Missing block label for block at " ++ show blockAddr)
-<<<<<<< HEAD
-=======
     let labelMapWithReturns = Map.union (lookupRetEdges blockAddr) labelMap
->>>>>>> 66c2fc4a
     (mainCrucBlock, auxCrucBlocks) <- runCrucGen archFns (offPosFn blockAddr) label inputReg $ do
       mapM_ (addMacawStmt blockAddr) (M.pblockStmts block)
       case S.member blockAddr termAddrs of
@@ -566,27 +552,17 @@
           -- preserves the existing register state, which is important when
           -- generating the Crucible return.
           let retTerm = termStmtToReturn (M.pblockTermStmt block)
-<<<<<<< HEAD
-          addMacawParsedTermStmt labelMap blockAddr retTerm
-        False -> addMacawParsedTermStmt labelMap blockAddr (M.pblockTermStmt block)
-    return (reverse (mainCrucBlock : auxCrucBlocks))
-  return (entryLabel, initCrucBlock : (initExtraCrucBlocks ++ concat crucBlocks ++ concat syntheticBlocks))
-=======
           addMacawParsedTermStmt labelMapWithReturns blockAddr retTerm
         False -> addMacawParsedTermStmt labelMapWithReturns blockAddr (M.pblockTermStmt block)
     return (reverse (mainCrucBlock : auxCrucBlocks))
   return (entryLabel, initCrucBlock : (initExtraCrucBlocks ++ concat crucBlocks ++ concat syntheticBlocks ++ retBlocks))
->>>>>>> 66c2fc4a
   where
     entryAddr = M.pblockAddr entry
     entryPos = posFn entryAddr
     archRegTy = C.StructRepr (crucArchRegTypes archFns)
     -- Addresses of blocks marked as terminators
     termAddrs = S.fromList (fmap M.pblockAddr terms)
-<<<<<<< HEAD
-=======
     retEdges = Map.fromListWith S.union [(src, S.singleton tgt) | (src, tgt) <- retEdges_]
->>>>>>> 66c2fc4a
 
     -- Blocks are "body blocks" if they are not the entry or marked as
     -- terminator blocks.  We need this distinction because we modify terminator
@@ -634,8 +610,6 @@
     makeSyntheticBlocks inputReg (lm, blks) blk =
       foldlM (makeSyntheticBlock inputReg) (lm, blks) (parsedTermTargets (M.pblockTermStmt blk))
 
-<<<<<<< HEAD
-=======
     makeReturnBlock :: forall s
                      . (M.MemWidth (M.ArchAddrWidth arch))
                     => CR.Reg s (ArchRegStruct arch)
@@ -648,7 +622,6 @@
       return (lbl, blk:blks)
       where
       syntheticPos w = C.OtherPos ("synthetic return block for mkBlockSliceRegCFG; offset " <> T.pack (show w))
->>>>>>> 66c2fc4a
 
 -- | Construct a Crucible CFG from a (possibly incomplete) collection of macaw blocks
 --
@@ -675,17 +648,11 @@
                 -- ^ Non-entry non-terminal blocks
                 -> [M.ParsedBlock arch ids]
                 -- ^ Terminal blocks
-<<<<<<< HEAD
-                -> IO (C.SomeCFG (MacawExt arch) (EmptyCtx ::> ArchRegStruct arch) (ArchRegStruct arch))
-mkBlockSliceCFG archFns halloc posFn entry body terms =
-  toCoreCFG archFns <$> mkBlockSliceRegCFG archFns halloc posFn entry body terms
-=======
                 -> [(M.ArchSegmentOff arch, M.ArchSegmentOff arch)]
                 -- ^ (Source, target) block address pairs to convert to returns
                 -> IO (C.SomeCFG (MacawExt arch) (EmptyCtx ::> ArchRegStruct arch) (ArchRegStruct arch))
 mkBlockSliceCFG archFns halloc posFn entry body terms retEdges =
   toCoreCFG archFns <$> mkBlockSliceRegCFG archFns halloc posFn entry body terms retEdges
->>>>>>> 66c2fc4a
 
 mkBlockPathRegCFG
   :: forall arch ids
