{-|
Copyright        : (c) Galois, Inc 2015-2017
Maintainer       : Joe Hendrix <jhendrix@galois.com>

Defines data types needed to represent values, assignments, and statements from Machine code.

This is a low-level CFG representation where the entire program is a
single CFG.
-}
{-# LANGUAGE AllowAmbiguousTypes #-}
{-# LANGUAGE ConstraintKinds #-}
{-# LANGUAGE DataKinds #-}
{-# LANGUAGE FlexibleContexts #-}
{-# LANGUAGE FlexibleInstances #-}
{-# LANGUAGE GADTs #-}
{-# LANGUAGE GeneralizedNewtypeDeriving #-}
{-# LANGUAGE MultiParamTypeClasses #-}
{-# LANGUAGE PatternGuards #-}
{-# LANGUAGE PolyKinds #-}
{-# LANGUAGE RankNTypes #-}
{-# LANGUAGE ScopedTypeVariables #-}
{-# LANGUAGE StandaloneDeriving #-}
{-# LANGUAGE TypeFamilies #-}
{-# LANGUAGE TypeOperators #-}
{-# LANGUAGE UndecidableInstances #-}

module Data.Macaw.CFG.Core
  ( -- * Stmt level declarations
    Stmt(..)
  , Assignment(..)
  , AssignId(..)
    -- * Value
  , Value(..)
  , BVValue
  , valueAsApp
  , valueAsArchFn
  , valueAsRhs
  , valueAsMemAddr
  , valueAsSegmentOff
  , valueAsStaticMultiplication
  , asBaseOffset
  , asInt64Constant
  , IPAlignment(..)
  , mkLit
  , bvValue
  , ppValueAssignments
  , ppValueAssignmentList
  -- * RegState
  , RegState(..)
  , regStateMap
  , boundValue
  , cmpRegState
  , curIP
  , mkRegState
  , mkRegStateM
  , mapRegsWith
  , traverseRegsWith
  , zipWithRegState
  , ppRegMap
  -- * Pretty printing
  , ppAssignId
  , ppLit
  , ppValue
  , ppStmt
  , PrettyF(..)
  , ArchConstraints
  , PrettyRegValue(..)
  , IsArchFn(..)
  , IsArchStmt(..)
    -- * Utilities
  , addrWidthTypeRepr
    -- * RegisterInfo
  , RegisterInfo(..)
  , asStackAddrOffset
    -- * References
  , refsInValue
    -- ** Synonyms
  , ArchAddrValue
  , Data.Parameterized.TraversableFC.FoldableFC(..)
  , module Data.Macaw.CFG.AssignRhs
  , module Data.Macaw.Utils.Pretty
  ) where

import           Control.Lens
import           Control.Monad.Identity
import           Control.Monad.State.Strict
import           Data.Bits
import           Data.Int (Int64)
import qualified Data.Kind as Kind
import           Data.Maybe (isNothing, catMaybes)
import           Data.Parameterized.Classes
import           Data.Parameterized.Map (MapF)
import qualified Data.Parameterized.Map as MapF
import           Data.Parameterized.NatRepr
import           Data.Parameterized.Nonce
import           Data.Parameterized.Some
import           Data.Parameterized.TraversableF
import           Data.Parameterized.TraversableFC (FoldableFC(..))
import           Data.Set (Set)
import qualified Data.Set as Set
import           Data.Text (Text)
import qualified Data.Text as Text
import           GHC.TypeLits
import           Numeric (showHex)
import           Text.PrettyPrint.ANSI.Leijen hiding ((<$>), (<>))
import qualified Text.PrettyPrint.ANSI.Leijen as PP

import           Data.Macaw.CFG.App
import           Data.Macaw.CFG.AssignRhs
import           Data.Macaw.Memory
import           Data.Macaw.Types
import           Data.Macaw.Utils.Pretty

-- Note:
-- The declarations in this file follow a top-down order, so the top-level
-- definitions should be first.

type Prec = Int

colonPrec :: Prec
colonPrec = 7

plusPrec :: Prec
plusPrec = 6

-- | Class for pretty printing with a precedence field.
class PrettyPrec v where
  prettyPrec :: Int -> v -> Doc

-- | Pretty print over all instances of a type.
class PrettyF (f :: k -> Kind.Type) where
  prettyF :: f tp -> Doc

-- | Pretty print a document with parens if condition is true
parenIf :: Bool -> Doc -> Doc
parenIf True d = parens d
parenIf False d = d

bracketsep :: [Doc] -> Doc
bracketsep [] = text "{}"
bracketsep (h:l) = vcat $
  [text "{" <+> h]
  ++ fmap (text "," <+>) l
  ++ [text "}"]

-- | A type repr for the address width
addrWidthTypeRepr :: AddrWidthRepr w -> TypeRepr (BVType w)
addrWidthTypeRepr Addr32 = BVTypeRepr knownNat
addrWidthTypeRepr Addr64 = BVTypeRepr knownNat

------------------------------------------------------------------------
-- AssignId

-- | An 'AssignId' is a unique identifier used to identify assignment
-- statements, in a manner similar to SSA (single static assignment)
-- form. 'AssignId's are typed, and also include a type variable @ids@
-- that intuitively denotes the set of identifiers from which they are
-- drawn.
newtype AssignId (ids :: Kind.Type) (tp :: Type) = AssignId (Nonce ids tp)

ppAssignId :: AssignId ids tp -> Doc
ppAssignId (AssignId w) = text ("r" ++ show (indexValue w))

instance Eq (AssignId ids tp) where
  AssignId id1 == AssignId id2 = id1 == id2

instance TestEquality (AssignId ids) where
  testEquality (AssignId id1) (AssignId id2) = testEquality id1 id2

instance OrdF (AssignId ids) where
  compareF (AssignId id1) (AssignId id2) = compareF id1 id2

instance ShowF (AssignId ids) where
  showF (AssignId n) = show n

instance Show (AssignId ids tp) where
  show (AssignId n) = show n

------------------------------------------------------------------------
-- Value and Assignment

-- | A value at runtime.
data Value arch ids tp where
  -- | A constant bitvector
  --
  -- The integer should be between 0 and 2^n-1.
  BVValue :: (1 <= n) => !(NatRepr n) -> !Integer -> Value arch ids (BVType n)
  -- | A constant Boolean
  BoolValue :: !Bool -> Value arch ids BoolType
  -- | A memory address
  RelocatableValue :: !(AddrWidthRepr (ArchAddrWidth arch))
                   -> !(ArchMemAddr arch)
                   -> Value arch ids (BVType (ArchAddrWidth arch))
  -- | This denotes the address of a symbol identifier in the binary.
  --
  -- This appears when dealing with relocations.
  SymbolValue :: !(AddrWidthRepr (ArchAddrWidth arch))
              -> !SymbolIdentifier
              -> Value arch ids (BVType (ArchAddrWidth arch))
  -- | Value from an assignment statement.
  AssignedValue :: !(Assignment arch ids tp)
                -> Value arch ids tp
  -- | Represents the value assigned to the register when the block started.
  Initial :: !(ArchReg arch tp)
          -> Value arch ids tp

-- | An assignment consists of a unique location identifier and a right-
-- hand side that returns a value.
data Assignment arch ids tp =
  Assignment { assignId :: !(AssignId ids tp)
             , assignRhs :: !(AssignRhs arch (Value arch ids) tp)
             }

-- | A  value with a bitvector type.
type BVValue arch ids w = Value arch ids (BVType w)

-- | A address value for a specific architecture
type ArchAddrValue arch ids = BVValue arch ids (ArchAddrWidth arch)

------------------------------------------------------------------------
-- Type operations on assignment AssignRhs, and Value

instance ( HasRepr (ArchReg arch) TypeRepr
         )
      => HasRepr (Value arch ids) TypeRepr where

  typeRepr (BoolValue _) = BoolTypeRepr
  typeRepr (BVValue w _) = BVTypeRepr w
  typeRepr (RelocatableValue w _) = addrWidthTypeRepr w
  typeRepr (SymbolValue w _)      = addrWidthTypeRepr w
  typeRepr (AssignedValue a) = typeRepr (assignRhs a)
  typeRepr (Initial r) = typeRepr r

------------------------------------------------------------------------
-- Value equality

instance OrdF (ArchReg arch)
      => OrdF (Value arch ids) where

  compareF (BoolValue x) (BoolValue y) = fromOrdering (compare x y)
  compareF BoolValue{} _ = LTF
  compareF _ BoolValue{} = GTF

  compareF (BVValue wx vx) (BVValue wy vy) =
    case compareF wx wy of
      LTF -> LTF
      EQF -> fromOrdering (compare vx vy)
      GTF -> GTF
  compareF BVValue{} _ = LTF
  compareF _ BVValue{} = GTF

  compareF (RelocatableValue _ x) (RelocatableValue _ y) =
    fromOrdering (compare x y)
  compareF RelocatableValue{} _ = LTF
  compareF _ RelocatableValue{} = GTF

  compareF (SymbolValue _ x) (SymbolValue _ y) =
    fromOrdering (compare x y)
  compareF SymbolValue{} _ = LTF
  compareF _ SymbolValue{} = GTF

  compareF (AssignedValue x) (AssignedValue y) =
    compareF (assignId x) (assignId y)
  compareF AssignedValue{} _ = LTF
  compareF _ AssignedValue{} = GTF

  compareF (Initial r) (Initial r') =
    case compareF r r' of
      LTF -> LTF
      EQF -> EQF
      GTF -> GTF

instance OrdF (ArchReg arch)
      => TestEquality (Value arch ids) where
  testEquality x y = orderingF_refl (compareF x y)

instance OrdF (ArchReg arch)
      => Eq  (Value arch ids tp) where
  x == y = isJust (testEquality x y)

instance OrdF (ArchReg arch)
      => Ord (Value arch ids tp) where
  compare x y = toOrdering (compareF x y)

instance OrdF (ArchReg arch)
      => EqF (Value arch ids) where
  eqF = (==)

------------------------------------------------------------------------
-- Value operations

mkLit :: (1 <= n) => NatRepr n -> Integer -> Value arch ids (BVType n)
mkLit n v = BVValue n (v .&. mask)
  where mask = maxUnsigned n

bvValue :: (KnownNat n, 1 <= n) => Integer -> Value arch ids (BVType n)
bvValue i = mkLit knownNat i

-- | Return the right-hand side if this is an assignment.
valueAsRhs :: Value arch ids tp -> Maybe (AssignRhs arch (Value arch ids) tp)
valueAsRhs (AssignedValue (Assignment _ v)) = Just v
valueAsRhs _ = Nothing

-- | Return the value evaluated if this is from an `App`.
valueAsApp :: Value arch ids tp -> Maybe (App (Value arch ids) tp)
valueAsApp (AssignedValue (Assignment _ (EvalApp a))) = Just a
valueAsApp _ = Nothing

-- | Return the architecture-specific function associated with a value.
valueAsArchFn :: Value arch ids tp -> Maybe (ArchFn arch (Value arch ids) tp)
valueAsArchFn (AssignedValue (Assignment _ (EvalArchFn a _))) = Just a
valueAsArchFn _ = Nothing

-- | This returns a segmented address if the value can be interpreted as a literal memory
-- address, and returns nothing otherwise.
valueAsMemAddr :: MemWidth (ArchAddrWidth arch)
               => BVValue arch ids (ArchAddrWidth arch)
               -> Maybe (ArchMemAddr arch)
valueAsMemAddr (BVValue _ val)      = Just $ absoluteAddr (fromInteger val)
valueAsMemAddr (RelocatableValue _ i) = Just i
valueAsMemAddr _ = Nothing

valueAsStaticMultiplication ::
  BVValue arch ids w ->
  Maybe (Integer, BVValue arch ids w)
valueAsStaticMultiplication v
  | Just (BVMul _ (BVValue _ mul) v') <- valueAsApp v = Just (mul, v')
  | Just (BVMul _ v' (BVValue _ mul)) <- valueAsApp v = Just (mul, v')
  | Just (BVShl _ v' (BVValue _ sh))  <- valueAsApp v = Just (2^sh, v')
  -- the PowerPC way to shift left is a bit obtuse...
  | Just (BVAnd w v' (BVValue _ c)) <- valueAsApp v
  , Just (BVOr _ l r) <- valueAsApp v'
  , Just (BVShl _ l' (BVValue _ shl)) <- valueAsApp l
  , Just (BVShr _ _ (BVValue _ shr)) <- valueAsApp r
  , c == complement (2^shl-1) `mod` bit (fromInteger (natValue w))
  , shr >= natValue w - shl
  = Just (2^shl, l')
  | otherwise = Nothing

-- | Returns a segment offset associated with the value if one can be defined.
valueAsSegmentOff :: Memory (ArchAddrWidth arch)
                  -> BVValue arch ids (ArchAddrWidth arch)
                  -> Maybe (ArchSegmentOff arch)
valueAsSegmentOff mem v = do
  a <- addrWidthClass (memAddrWidth mem) (valueAsMemAddr v)
  asSegmentOff mem a

asInt64Constant :: Value arch ids (BVType 64) -> Maybe Int64
asInt64Constant (BVValue _ o) = Just (fromInteger o)
asInt64Constant _ = Nothing

asBaseOffset :: Value arch ids (BVType w) -> (Value arch ids (BVType w), Integer)
asBaseOffset x
  | Just (BVAdd _ x_base (BVValue _  x_off)) <- valueAsApp x = (x_base, x_off)
  | otherwise = (x,0)

-- | During the jump-table detection phase of code discovery, we have the
-- following problem: we are given a value which represents the computation
-- done to create an address to jump to. We'd like to look at the shape of that
-- computation and check whether it "looks like a jump table" -- say, whether
-- it is the computation @array_base + pointer_size * i@ for some unknown index
-- @i@.
--
-- However, some architectures have special rules about what addresses are
-- valid jump targets, and so there is frequently a sort of "standard prelude"
-- which converts an arbitrary address into a valid jump target. For example,
-- on PowerPC, the instruction pointer is always a multiple of four, so any
-- computed jump strips off the bottom two bits. We'd like the jump-table
-- detection code to be able to ignore that standard prelude when looking for
-- jump-table-like computations (without having to know that the right thing to
-- look for is "ignore the bottom two bits").
--
-- The 'fromIPAligned' method below gives specific architectures a hook for
-- stripping away the prelude and leaving the underlying computed value (which
-- is potentially an invalid jump target!).
--
-- Of course, after stripping away the cleanup parts of the computation,
-- checking the unclean computation for specific patterns, and finding
-- particular concrete values that the unclean computation could evaluate to,
-- the discovery code then needs to be able to re-clean the concrete values.
-- The 'toIPAligned' method gives architectures a hook to do that direction of
-- translation.
class IPAlignment arch where
  -- | Take an aligned value and strip away the bits of the semantics that
  -- align it, leaving behind a (potentially unaligned) value. Return 'Nothing'
  -- if the input value does not appear to be a valid value for the instruction
  -- pointer.
  fromIPAligned :: ArchAddrValue arch ids -> Maybe (ArchAddrValue arch ids)

  -- | Take an unaligned memory address and clean it up so that it is a valid
  -- value for the instruction pointer.
  toIPAligned :: MemAddr (ArchAddrWidth arch) -> MemAddr (ArchAddrWidth arch)

------------------------------------------------------------------------
-- RegState

-- | This represents the state of the processor registers.
newtype RegState (r :: k -> Kind.Type) (f :: k -> Kind.Type) = RegState (MapF.MapF r f)

deriving instance (OrdF r, EqF f) => Eq (RegState r f)

deriving instance FunctorF  (RegState r)
deriving instance FoldableF (RegState r)

instance TraversableF (RegState r) where
  traverseF f (RegState m) = RegState <$> traverseF f m

-- | Return underlying map of register state.
regStateMap :: RegState r f -> MapF.MapF r f
regStateMap (RegState m) = m

-- | Traverse the register state with the name of each register and value.
traverseRegsWith :: Applicative m
                 => (forall tp. r tp -> f tp -> m (g tp))
                 -> RegState r f
                 -> m (RegState r g)
traverseRegsWith f (RegState m) = RegState <$> MapF.traverseWithKey f m

<<<<<<< HEAD
{-# INLINE[1] boundValue #-} -- Make sure the RULE gets a chance to fire
=======
-- | Traverse the register state with the name of each register and value.
mapRegsWith :: Applicative m
                 => (forall tp. r tp -> f tp -> g tp)
                 -> RegState r f
                 -> RegState r g
mapRegsWith f (RegState m) = RegState (MapF.mapWithKey f m)

>>>>>>> 3dd2f15d
-- | Get a register out of the state.
boundValue :: forall r f tp
           .  OrdF r
           => r tp
           -> Simple Lens (RegState r f) (f tp)
<<<<<<< HEAD
boundValue r =
  -- TODO Ideally there would be a Lens-aware "alter"-type operation
  -- in Data.Parameterized.Map (see Data.Map source); such an
  -- operation would have SPECIALIZE pragmas that would make it good
  -- to use to implement this.  We're resorting to RULES here, without
  -- which boundValue was accounting for over 8% of runtime on
  -- Brittle.
  lens (getBoundValue r) (setBoundValue r)

getBoundValue :: OrdF r => r tp -> RegState r f -> f tp
getBoundValue r (RegState m) =
  case MapF.lookup r m of
    Just v -> v
    Nothing -> error "internal error in boundValue given unexpected reg"

-- Without this rule, boundValue gets left as a higher-order function,
-- making its uses VERY slow.
{-# RULES
      "boundValue/get" forall rs r. get (boundValue r) rs = getBoundValue r rs
  #-}
-- Note that this rule seems to cover (^.) as well as get, which is
-- fortunate since a parsing bug makes it impossible to mention (^.)
-- in a rule.

setBoundValue :: OrdF r => r tp -> RegState r f -> f tp -> RegState r f
setBoundValue r (RegState m) v = RegState (MapF.insert r v m)
=======
boundValue r = lens getter setter
  where getter (RegState m) =
          case MapF.lookup r m of
            Just v -> v
            Nothing -> error "internal error in boundValue given unexpected reg"
        setter (RegState m) v = RegState (MapF.insert r v m)
>>>>>>> 3dd2f15d

-- | Compares if two register states are equal.
cmpRegState :: OrdF r
            => (forall u. f u -> g u -> Bool)
               -- ^ Function for checking if two values are equal.
            -> RegState r f
            -> RegState r g
            -> Bool
cmpRegState p (RegState x) (RegState y) = go (MapF.toList x) (MapF.toList y)
  where go [] [] = True
        go [] (_:_) = False
        go (_:_) [] = False
        go (MapF.Pair xk xv:xr) (MapF.Pair yk yv:yr) =
          case testEquality xk yk of
            Nothing -> False
            Just Refl -> p xv yv && go xr yr

------------------------------------------------------------------------
-- RegisterInfo

-- | This class provides access to information about registers.
class ( OrdF r
      , ShowF r
      , MemWidth (RegAddrWidth r)
      , HasRepr r  TypeRepr
      ) => RegisterInfo r where

  -- | List of all arch registers.
  archRegs :: [Some r]

  -- | Set of all arch registers (expressed as a 'MapF.Map' of units).
  -- Preferable to 'archRegs' when building a map.
  archRegSet :: MapF.MapF r (Const ())
  archRegSet = MapF.fromList [ MapF.Pair r (Const ()) | Some r <- archRegs ]

  -- | The stack pointer register
  sp_reg :: r (BVType (RegAddrWidth r))

  -- | The instruction pointer register
  ip_reg :: r (BVType (RegAddrWidth r))

  -- | The register used to store system call numbers.
  syscall_num_reg :: r (BVType (RegAddrWidth r))

  -- | Registers used for passing system call arguments
  syscallArgumentRegs :: [r (BVType (RegAddrWidth r))]

--  The value of the current instruction pointer.
curIP :: RegisterInfo r
      => Simple Lens (RegState r f) (f (BVType (RegAddrWidth r)))
curIP = boundValue ip_reg

mkRegStateM :: (RegisterInfo r, Applicative m)
            => (forall tp . r tp -> m (f tp))
            -> m (RegState r f)
mkRegStateM f = RegState <$> MapF.traverseWithKey (\k _ -> f k) archRegSet

-- Create a pure register state
mkRegState :: RegisterInfo r
           => (forall tp . r tp -> f tp)
           -> RegState r f
mkRegState f = runIdentity (mkRegStateM (return . f))

zipWithRegState :: RegisterInfo r
                => (forall u. f u -> g u -> h u)
                -> RegState r f
                -> RegState r g
                -> RegState r h
zipWithRegState f x y = mkRegState (\r -> f (x ^. boundValue r) (y ^. boundValue r))

-- | Returns a offset if the value is an offset of the stack.
asStackAddrOffset :: RegisterInfo (ArchReg arch)
                  => Value arch ids tp
                  -> Maybe (BVValue arch ids (ArchAddrWidth arch))
asStackAddrOffset addr
  | Just (BVAdd _ (Initial base) offset) <- valueAsApp addr
  , Just Refl <- testEquality base sp_reg = do
    Just offset
  | Initial base <- addr
  , Just Refl <- testEquality base sp_reg =
      case typeRepr base of
        BVTypeRepr w -> Just (BVValue w 0)
  | otherwise =
    Nothing


------------------------------------------------------------------------
-- Pretty print Assign, AssignRhs, Value operations

ppLit :: NatRepr n -> Integer -> Doc
ppLit w i
  | i >= 0 = text ("0x" ++ showHex i "") <+> text "::" <+> brackets (text (show w))
  | otherwise = error "ppLit given negative value"

-- | Pretty print a value.
ppValue :: RegisterInfo (ArchReg arch) => Prec -> Value arch ids tp -> Doc
ppValue _ (BoolValue b)     = text $ if b then "true" else "false"
ppValue p (BVValue w i)
  | i >= 0 = parenIf (p > colonPrec) $ ppLit w i
  | otherwise =
    -- TODO: We may want to report an error here.
    parenIf (p > colonPrec) $
    text (show i) <+> text "::" <+> brackets (text (show w))
ppValue p (RelocatableValue _ a) = parenIf (p > plusPrec) $ text (show a)
ppValue _ (SymbolValue _ a) = text (show a)
ppValue _ (AssignedValue a) = ppAssignId (assignId a)
ppValue _ (Initial r)       = text (showF r) PP.<> text "_0"

instance RegisterInfo (ArchReg arch) => PrettyPrec (Value arch ids tp) where
  prettyPrec = ppValue

instance RegisterInfo (ArchReg arch) => Pretty (Value arch ids tp) where
  pretty = ppValue 0

instance RegisterInfo (ArchReg arch) => Show (Value arch ids tp) where
  show = show . pretty

-- | Typeclass for architecture-specific functions
class IsArchFn (f :: (Type -> Kind.Type) -> Type -> Kind.Type)  where
  -- | A function for pretty printing an archFn of a given type.
  ppArchFn :: Applicative m
           => (forall u . v u -> m Doc)
              -- ^ Function for pretty printing vlaue.
           -> f v tp
           -> m Doc

-- | Typeclass for architecture-specific statements
class IsArchStmt (f :: (Type -> Kind.Type) -> Kind.Type)  where
  -- | A function for pretty printing an architecture statement of a given type.
  ppArchStmt :: (forall u . v u -> Doc)
                -- ^ Function for pretty printing value.
             -> f v
             -> Doc

-- | Constructs expected by architectures type classes.
type ArchConstraints arch
   = ( RegisterInfo (ArchReg arch)
     , FoldableFC (ArchFn arch)
     , IsArchFn   (ArchFn arch)
     , IsArchStmt (ArchStmt arch)
     , FoldableF  (ArchStmt arch)
     , PrettyF    (ArchTermStmt arch)
     , IPAlignment arch
     )

-- | Pretty print an assignment right-hand side using operations parameterized
-- over an application to allow side effects.
ppAssignRhs :: (Applicative m, ArchConstraints arch)
            => (forall u . f u -> m Doc)
               -- ^ Function for pretty printing value.
            -> AssignRhs arch f tp
            -> m Doc
ppAssignRhs pp (EvalApp a) = ppAppA pp a
ppAssignRhs _  (SetUndefined tp) = pure $ text "undef ::" <+> brackets (text (show tp))
ppAssignRhs pp (ReadMem a repr) =
  (\d -> text "read_mem" <+> d <+> PP.parens (pretty repr)) <$> pp a
ppAssignRhs pp (CondReadMem repr c a d) = f <$> pp c <*> pp a <*> pp d
  where f cd ad dd = text "read_mem" <+> PP.parens (pretty repr) <+> cd <+> ad <+> dd
ppAssignRhs pp (EvalArchFn f _) = ppArchFn pp f

instance ArchConstraints arch => Pretty (AssignRhs arch (Value arch ids) tp) where
  pretty = runIdentity . ppAssignRhs (Identity . ppValue 10)

instance ArchConstraints arch => Pretty (Assignment arch ids tp) where
  pretty (Assignment lhs rhs) = ppAssignId lhs <+> text ":=" <+> pretty rhs

------------------------------------------------------------------------
-- Pretty print a value assignment

-- | Helper type to wrap up a 'Doc' with a dummy type argument; used to put
-- 'Doc's into heterogenous maps in the below
newtype DocF (a :: Type) = DocF Doc

-- | This pretty prints a value's representation while saving the pretty
-- printed repreentation of subvalues in a map.
collectValueRep :: forall arch ids tp
                .  ArchConstraints arch
                => Prec
                -> Value arch ids tp
                -> State (MapF (AssignId ids) DocF) Doc
collectValueRep _ (AssignedValue a) = do
  let lhs = assignId a
  mr <- gets $ MapF.lookup lhs
  when (isNothing mr) $ do
    let ppVal :: forall u . Value arch ids u ->
                 State (MapF (AssignId ids) DocF) Doc
        ppVal = collectValueRep 10
    rhs <- ppAssignRhs ppVal (assignRhs a)
    let d = ppAssignId lhs <+> text ":=" <+> rhs
    modify $ MapF.insert lhs (DocF d)
    return ()
  return $! ppAssignId lhs
collectValueRep p v = return $ ppValue p v

-- | This pretty prints all the history used to create a value.
ppValueAssignments' :: State (MapF (AssignId ids) DocF) Doc -> Doc
ppValueAssignments' m =
  case MapF.elems bindings of
    [] -> rhs
    (Some (DocF h):r) ->
      let first               = text "let" PP.<+> h
          f (Some (DocF b))   = text "    " PP.<> b
       in vcat (first:fmap f r) <$$>
          text " in" PP.<+> rhs
  where (rhs, bindings) = runState m MapF.empty

-- | This pretty prints all the history used to create a value.
ppValueAssignments :: ArchConstraints arch => Value arch ids tp -> Doc
ppValueAssignments v = ppValueAssignments' (collectValueRep 0 v)

ppValueAssignmentList :: ArchConstraints arch => [Value arch ids tp] -> Doc
ppValueAssignmentList vals =
  ppValueAssignments' $ do
    brackets . hcat . punctuate comma
      <$> traverse (collectValueRep 0) vals

------------------------------------------------------------------------
-- Pretty printing RegState

-- | This class provides a way of optionally pretty printing the contents
-- of a register or omitting them.
class PrettyRegValue r (f :: Type -> Kind.Type) where
  -- | ppValueEq should return a doc if the contents of the given register
  -- should be printed, and Nothing if the contents should be ignored.
  ppValueEq :: r tp -> f tp -> Maybe Doc

ppRegMap :: forall r v . PrettyRegValue r v => MapF.MapF r v -> Doc
ppRegMap m = bracketsep $ catMaybes (f <$> MapF.toList m)
  where f :: MapF.Pair r v -> Maybe Doc
        f (MapF.Pair r v) = ppValueEq r v


instance ( PrettyRegValue r f)
      => Pretty (RegState r f) where
  pretty (RegState m) = ppRegMap m

instance ( PrettyRegValue r f
         )
      => Show (RegState r f) where
  show s = show (pretty s)

instance ( RegisterInfo r
         , r ~ ArchReg arch
         )
      => PrettyRegValue r (Value arch ids) where
  ppValueEq r (Initial r')
    | Just _ <- testEquality r r' = Nothing
  ppValueEq r v
    | otherwise   = Just $ text (showF r) <+> text "=" <+> pretty v

------------------------------------------------------------------------
-- Stmt

-- | A statement in our control flow graph language.
data Stmt arch ids
   = forall tp . AssignStmt !(Assignment arch ids tp)
   | forall tp . WriteMem !(ArchAddrValue arch ids) !(MemRepr tp) !(Value arch ids tp)
     -- ^ This denotes a write to memory, and consists of an address to write to, a `MemRepr` defining
     -- how the value should be stored in memory, and the value to be written.
   | InstructionStart !(ArchAddrWord arch) !Text
     -- ^ The start of an instruction
     --
     -- The information includes the offset relative to the start of the block and the
     -- disassembler output if available (or empty string if unavailable)
   | Comment !Text
     -- ^ A user-level comment
   | ExecArchStmt !(ArchStmt arch (Value arch ids))
     -- ^ Execute an architecture specific statement
   | ArchState !(ArchMemAddr arch) !(MapF.MapF (ArchReg arch) (Value arch ids))
     -- ^ Address of an instruction and the *machine* registers that it updates
     -- (with their associated macaw values after the execution of the
     -- instruction).

ppStmt :: ArchConstraints arch
       => (ArchAddrWord arch -> Doc)
          -- ^ Function for pretty printing an instruction address offset
       -> Stmt arch ids
       -> Doc
ppStmt ppOff stmt =
  case stmt of
    AssignStmt a -> pretty a
    WriteMem a _ rhs -> text "write_mem" <+> prettyPrec 11 a <+> ppValue 0 rhs
    InstructionStart off mnem -> text "#" <+> ppOff off <+> text (Text.unpack mnem)
    Comment s -> text $ "# " ++ Text.unpack s
    ExecArchStmt s -> ppArchStmt (ppValue 10) s
    ArchState a m ->
        hang (length (show prefix)) (prefix PP.<> PP.semiBraces (MapF.foldrWithKey ppUpdate [] m))
      where
      ppAddr addr =
        case asAbsoluteAddr addr of
          Just absAddr -> text (show absAddr)
          Nothing -> PP.braces (PP.int (addrBase addr)) PP.<> text "+" PP.<> text (show (addrOffset addr))
      prefix = text "#" <+> ppAddr a PP.<> text ": "
      ppUpdate key val acc = text (showF key) <+> text "=>" <+> ppValue 0 val : acc

instance ArchConstraints arch => Show (Stmt arch ids) where
  show = show . ppStmt (\w -> text (show w))

------------------------------------------------------------------------
-- References

refsInValue :: Value arch ids tp -> Set (Some (AssignId ids))
refsInValue (AssignedValue (Assignment v _)) = Set.singleton (Some v)
refsInValue _                                = Set.empty<|MERGE_RESOLUTION|>--- conflicted
+++ resolved
@@ -416,9 +416,6 @@
                  -> m (RegState r g)
 traverseRegsWith f (RegState m) = RegState <$> MapF.traverseWithKey f m
 
-<<<<<<< HEAD
-{-# INLINE[1] boundValue #-} -- Make sure the RULE gets a chance to fire
-=======
 -- | Traverse the register state with the name of each register and value.
 mapRegsWith :: Applicative m
                  => (forall tp. r tp -> f tp -> g tp)
@@ -426,13 +423,13 @@
                  -> RegState r g
 mapRegsWith f (RegState m) = RegState (MapF.mapWithKey f m)
 
->>>>>>> 3dd2f15d
+{-# INLINE[1] boundValue #-} -- Make sure the RULE gets a chance to fire
+
 -- | Get a register out of the state.
 boundValue :: forall r f tp
            .  OrdF r
            => r tp
            -> Simple Lens (RegState r f) (f tp)
-<<<<<<< HEAD
 boundValue r =
   -- TODO Ideally there would be a Lens-aware "alter"-type operation
   -- in Data.Parameterized.Map (see Data.Map source); such an
@@ -459,14 +456,6 @@
 
 setBoundValue :: OrdF r => r tp -> RegState r f -> f tp -> RegState r f
 setBoundValue r (RegState m) v = RegState (MapF.insert r v m)
-=======
-boundValue r = lens getter setter
-  where getter (RegState m) =
-          case MapF.lookup r m of
-            Just v -> v
-            Nothing -> error "internal error in boundValue given unexpected reg"
-        setter (RegState m) v = RegState (MapF.insert r v m)
->>>>>>> 3dd2f15d
 
 -- | Compares if two register states are equal.
 cmpRegState :: OrdF r
