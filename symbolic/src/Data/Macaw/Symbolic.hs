--- conflicted
+++ resolved
@@ -665,27 +665,12 @@
   let macawStructRepr = C.StructRepr crucRegTypes
 
   let ctx :: C.SimContext (MacawSimulatorState sym) sym (MacawExt arch)
-<<<<<<< HEAD
-      ctx = C.SimContext { C._ctxSymInterface = sym
-                         , C.ctxSolverProof = \a -> a
-                         , C.ctxIntrinsicTypes = llvmIntrinsicTypes
-                         , C.simHandleAllocator = halloc
-                         , C.printHandle = stdout
-                         , C.extensionImpl = macawExtensions archEval mvar globs lookupH
-                         , C._functionBindings =
-                              C.insertHandleMap (C.cfgHandle g) (C.UseCFG g (C.postdomInfo g)) $
-                              C.emptyHandleMap
-                         , C._cruciblePersonality = MacawSimulatorState
-                         , C._profilingMetrics    = Map.empty
-                         }
-=======
       ctx = let fnBindings = C.insertHandleMap (C.cfgHandle g)
                              (C.UseCFG g (C.postdomInfo g)) $
                              C.emptyHandleMap
                 extImpl = macawExtensions archEval mvar globs lookupH
             in C.initSimContext sym llvmIntrinsicTypes halloc stdout
                fnBindings extImpl MacawSimulatorState
->>>>>>> 7eabf2d0
   -- Create the symbolic simulator state
   let initGlobals = C.insertGlobal mvar initMem C.emptyGlobals
   let s = C.InitialState ctx initGlobals C.defaultAbortHandler $
